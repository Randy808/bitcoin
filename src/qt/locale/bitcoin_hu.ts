--- conflicted
+++ resolved
@@ -469,7 +469,6 @@
         <translation type="unfinished">A Bitcoin-ablak mutatása</translation>
     </message>
     <message>
-<<<<<<< HEAD
         <location filename="../bitcoingui.cpp" line="215"/>
         <source>Sign &amp;message</source>
         <translation type="unfinished"></translation>
@@ -478,18 +477,115 @@
         <location filename="../bitcoingui.cpp" line="216"/>
         <source>Prove you control an address</source>
         <translation type="unfinished"></translation>
-=======
-        <location filename="../bitcoingui.cpp" line="615"/>
+    </message>
+    <message>
+        <location filename="../bitcoingui.cpp" line="248"/>
+        <source>Show/Hide &amp;Bitcoin</source>
+        <translation type="unfinished"></translation>
+    </message>
+    <message>
+        <location filename="../bitcoingui.cpp" line="251"/>
+        <source>Export the data in the current tab to a file</source>
+        <translation>Jelenlegi nézet exportálása fájlba</translation>
+    </message>
+    <message>
+        <location filename="../bitcoingui.cpp" line="255"/>
+        <source>&amp;Backup Wallet</source>
+        <translation type="unfinished"></translation>
+    </message>
+    <message>
+        <location filename="../bitcoingui.cpp" line="256"/>
+        <source>Backup wallet to another location</source>
+        <translation type="unfinished"></translation>
+    </message>
+    <message>
+        <location filename="../bitcoingui.cpp" line="257"/>
+        <source>&amp;Change Passphrase</source>
+        <translation>Jelszó &amp;megváltoztatása</translation>
+    </message>
+    <message>
+        <location filename="../bitcoingui.cpp" line="391"/>
+        <source>Bitcoin client</source>
+        <translation type="unfinished"></translation>
+    </message>
+    <message numerus="yes">
+        <location filename="../bitcoingui.cpp" line="550"/>
+        <source>%n minute(s) ago</source>
+        <translation>
+            <numerusform>%n perccel ezelőtt</numerusform>
+        </translation>
+    </message>
+    <message numerus="yes">
+        <location filename="../bitcoingui.cpp" line="554"/>
+        <source>%n hour(s) ago</source>
+        <translation>
+            <numerusform>%n órával ezelőtt</numerusform>
+        </translation>
+    </message>
+    <message numerus="yes">
+        <location filename="../bitcoingui.cpp" line="558"/>
+        <source>%n day(s) ago</source>
+        <translation>
+            <numerusform>%n nappal ezelőtt</numerusform>
+        </translation>
+    </message>
+    <message>
+        <location filename="../bitcoingui.cpp" line="564"/>
+        <source>Up to date</source>
+        <translation>Naprakész</translation>
+    </message>
+    <message>
+        <location filename="../bitcoingui.cpp" line="569"/>
+        <source>Catching up...</source>
+        <translation>Frissítés...</translation>
+    </message>
+    <message>
+        <location filename="../bitcoingui.cpp" line="577"/>
+        <source>Last received block was generated %1.</source>
+        <translation>Az utolsóként kapott blokk generálva: %1.</translation>
+    </message>
+    <message>
+        <location filename="../bitcoingui.cpp" line="821"/>
+        <source>Backup Wallet</source>
+        <translation type="unfinished"></translation>
+    </message>
+    <message>
+        <location filename="../bitcoingui.cpp" line="821"/>
+        <source>Wallet Data (*.dat)</source>
+        <translation type="unfinished"></translation>
+    </message>
+    <message>
+        <location filename="../bitcoingui.cpp" line="824"/>
+        <source>Backup Failed</source>
+        <translation type="unfinished"></translation>
+    </message>
+    <message>
+        <location filename="../bitcoingui.cpp" line="824"/>
+        <source>There was an error trying to save the wallet data to the new location.</source>
+        <translation type="unfinished"></translation>
+    </message>
+    <message>
+        <location filename="../bitcoingui.cpp" line="519"/>
+        <source>Downloaded %1 of %2 blocks of transaction history (%3% done).</source>
+        <translation>%1 blokk letöltve a tranzakciótörténet %2 blokkjából (%3% done).</translation>
+    </message>
+    <message>
+        <location filename="../bitcoingui.cpp" line="632"/>
         <source>This transaction is over the size limit. You can still send it for a fee of %1, which goes to the nodes that process your transaction and helps to support the network. Do you want to pay the fee?</source>
         <translation type="unfinished"></translation>
     </message>
     <message>
-        <location filename="../bitcoingui.cpp" line="647"/>
+        <location filename="../bitcoingui.cpp" line="663"/>
+        <source>Sent transaction</source>
+        <translation>Tranzakció elküldve.</translation>
+    </message>
+    <message>
+        <location filename="../bitcoingui.cpp" line="664"/>
         <source>Incoming transaction</source>
         <translation>Beérkező tranzakció</translation>
     </message>
     <message>
-        <location filename="../bitcoingui.cpp" line="648"/>
+        <location filename="../bitcoingui.cpp" line="665"/>
         <source>Date: %1
 Amount: %2
 Type: %3
@@ -500,171 +596,19 @@
 Típus: %3
 Cím: %4
 </translation>
->>>>>>> 13b0b1cd
-    </message>
-    <message>
-        <location filename="../bitcoingui.cpp" line="248"/>
-        <source>Show/Hide &amp;Bitcoin</source>
-        <translation type="unfinished"></translation>
-    </message>
-    <message>
-        <location filename="../bitcoingui.cpp" line="251"/>
-        <source>Export the data in the current tab to a file</source>
-        <translation>Jelenlegi nézet exportálása fájlba</translation>
-    </message>
-    <message>
-        <location filename="../bitcoingui.cpp" line="255"/>
-        <source>&amp;Backup Wallet</source>
-        <translation type="unfinished"></translation>
-    </message>
-    <message>
-        <location filename="../bitcoingui.cpp" line="256"/>
-        <source>Backup wallet to another location</source>
-        <translation type="unfinished"></translation>
-    </message>
-    <message>
-        <location filename="../bitcoingui.cpp" line="257"/>
-        <source>&amp;Change Passphrase</source>
-        <translation>Jelszó &amp;megváltoztatása</translation>
-    </message>
-    <message>
-        <location filename="../bitcoingui.cpp" line="391"/>
-        <source>Bitcoin client</source>
-        <translation type="unfinished"></translation>
-    </message>
-    <message numerus="yes">
-        <location filename="../bitcoingui.cpp" line="550"/>
-        <source>%n minute(s) ago</source>
-        <translation>
-            <numerusform>%n perccel ezelőtt</numerusform>
-        </translation>
-    </message>
-    <message numerus="yes">
-        <location filename="../bitcoingui.cpp" line="554"/>
-        <source>%n hour(s) ago</source>
-        <translation>
-            <numerusform>%n órával ezelőtt</numerusform>
-        </translation>
-    </message>
-    <message numerus="yes">
-        <location filename="../bitcoingui.cpp" line="558"/>
-        <source>%n day(s) ago</source>
-        <translation>
-            <numerusform>%n nappal ezelőtt</numerusform>
-        </translation>
-    </message>
-    <message>
-        <location filename="../bitcoingui.cpp" line="564"/>
-        <source>Up to date</source>
-        <translation>Naprakész</translation>
-    </message>
-    <message>
-        <location filename="../bitcoingui.cpp" line="569"/>
-        <source>Catching up...</source>
-        <translation>Frissítés...</translation>
-    </message>
-    <message>
-        <location filename="../bitcoingui.cpp" line="577"/>
-        <source>Last received block was generated %1.</source>
-        <translation>Az utolsóként kapott blokk generálva: %1.</translation>
-    </message>
-    <message>
-<<<<<<< HEAD
-        <location filename="../bitcoingui.cpp" line="633"/>
-        <source>This transaction is over the size limit.  You can still send it for a fee of %1, which goes to the nodes that process your transaction and helps to support the network.  Do you want to pay the fee?</source>
-        <translation>Ez a tranzakció túllépi a mérethatárt,  de %1 tranzakciós díj ellenében így is elküldheted. Ezt a plusz összeget a tranzakcióidat feldolgozó csomópontok kapják,  így magát a hálózatot támogatod vele. Hajlandó vagy megfizetni a díjat?</translation>
-    </message>
-    <message>
-        <location filename="../bitcoingui.cpp" line="823"/>
-=======
-        <location filename="../bitcoingui.cpp" line="804"/>
->>>>>>> 13b0b1cd
-        <source>Backup Wallet</source>
-        <translation type="unfinished"></translation>
-    </message>
-    <message>
-<<<<<<< HEAD
-        <location filename="../bitcoingui.cpp" line="823"/>
-=======
-        <location filename="../bitcoingui.cpp" line="804"/>
->>>>>>> 13b0b1cd
-        <source>Wallet Data (*.dat)</source>
-        <translation type="unfinished"></translation>
-    </message>
-    <message>
-<<<<<<< HEAD
-        <location filename="../bitcoingui.cpp" line="826"/>
-=======
-        <location filename="../bitcoingui.cpp" line="807"/>
->>>>>>> 13b0b1cd
-        <source>Backup Failed</source>
-        <translation type="unfinished"></translation>
-    </message>
-    <message>
-<<<<<<< HEAD
-        <location filename="../bitcoingui.cpp" line="826"/>
-=======
-        <location filename="../bitcoingui.cpp" line="807"/>
->>>>>>> 13b0b1cd
-        <source>There was an error trying to save the wallet data to the new location.</source>
-        <translation type="unfinished"></translation>
-    </message>
-    <message>
-<<<<<<< HEAD
-        <location filename="../bitcoingui.cpp" line="519"/>
-        <source>Downloaded %1 of %2 blocks of transaction history (%3% done).</source>
-        <translation>%1 blokk letöltve a tranzakciótörténet %2 blokkjából (%3% done).</translation>
-    </message>
-    <message>
-        <location filename="../bitcoingui.cpp" line="665"/>
-=======
-        <location filename="../bitcoingui.cpp" line="646"/>
->>>>>>> 13b0b1cd
-        <source>Sent transaction</source>
-        <translation>Tranzakció elküldve.</translation>
-    </message>
-    <message>
-<<<<<<< HEAD
-        <location filename="../bitcoingui.cpp" line="666"/>
-        <source>Incoming transaction</source>
-        <translation>Beérkező tranzakció</translation>
-    </message>
-    <message>
-        <location filename="../bitcoingui.cpp" line="667"/>
-        <source>Date: %1
-Amount: %2
-Type: %3
-Address: %4
-</source>
-        <translation>Dátum: %1
-Összeg: %2
-Típus: %3
-Cím: %4
-</translation>
-    </message>
-    <message>
-        <location filename="../bitcoingui.cpp" line="792"/>
-=======
-        <location filename="../bitcoingui.cpp" line="773"/>
->>>>>>> 13b0b1cd
+    </message>
+    <message>
+        <location filename="../bitcoingui.cpp" line="790"/>
         <source>Wallet is &lt;b&gt;encrypted&lt;/b&gt; and currently &lt;b&gt;unlocked&lt;/b&gt;</source>
         <translation>Tárca &lt;b&gt;kódolva&lt;/b&gt; és jelenleg &lt;b&gt;nyitva&lt;/b&gt;.</translation>
     </message>
     <message>
-<<<<<<< HEAD
-        <location filename="../bitcoingui.cpp" line="800"/>
-=======
-        <location filename="../bitcoingui.cpp" line="781"/>
->>>>>>> 13b0b1cd
+        <location filename="../bitcoingui.cpp" line="798"/>
         <source>Wallet is &lt;b&gt;encrypted&lt;/b&gt; and currently &lt;b&gt;locked&lt;/b&gt;</source>
         <translation>Tárca &lt;b&gt;kódolva&lt;/b&gt; és jelenleg &lt;b&gt;zárva&lt;/b&gt;.</translation>
     </message>
     <message>
-<<<<<<< HEAD
-        <location filename="../bitcoingui.cpp" line="638"/>
-=======
-        <location filename="../bitcoingui.cpp" line="619"/>
->>>>>>> 13b0b1cd
+        <location filename="../bitcoingui.cpp" line="636"/>
         <source>Sending...</source>
         <translation>Küldés...</translation>
     </message>
@@ -1215,6 +1159,11 @@
         <translation>Címke:</translation>
     </message>
     <message>
+        <location filename="../forms/sendcoinsentry.ui" line="93"/>
+        <source>The address to send the payment to (e.g. 1NS17iag9jJgTHD1VXjvLCEnZuQ3rJDE9L)</source>
+        <translation type="unfinished"></translation>
+    </message>
+    <message>
         <location filename="../forms/sendcoinsentry.ui" line="103"/>
         <source>Choose address from address book</source>
         <translation>Válassz egy címet a címjegyzékből</translation>
@@ -1245,27 +1194,11 @@
         <translation>Címzett:</translation>
     </message>
     <message>
-<<<<<<< HEAD
         <location filename="../forms/sendcoinsentry.ui" line="66"/>
         <location filename="../sendcoinsentry.cpp" line="26"/>
         <source>Enter a label for this address to add it to your address book</source>
         <translation>Milyen címkével kerüljön be ez a cím a címtáradba?
 </translation>
-=======
-        <location filename="../forms/sendcoinsentry.ui" line="93"/>
-        <source>The address to send the payment to (e.g. 1NS17iag9jJgTHD1VXjvLCEnZuQ3rJDE9L)</source>
-        <translation type="unfinished"></translation>
-    </message>
-    <message>
-        <location filename="../forms/sendcoinsentry.ui" line="113"/>
-        <source>Alt+A</source>
-        <translation>Alt+A</translation>
->>>>>>> 13b0b1cd
-    </message>
-    <message>
-        <location filename="../forms/sendcoinsentry.ui" line="93"/>
-        <source>The address to send the payment to  (e.g. 1NS17iag9jJgTHD1VXjvLCEnZuQ3rJDE9L)</source>
-        <translation>Címzett címe  (pl.: 1NS17iag9jJgTHD1VXjvLCEnZuQ3rJDE9L )</translation>
     </message>
     <message>
         <location filename="../forms/sendcoinsentry.ui" line="130"/>
@@ -1754,20 +1687,29 @@
         <translation>Blokkindex betöltése...</translation>
     </message>
     <message>
-<<<<<<< HEAD
         <location filename="../bitcoinstrings.cpp" line="112"/>
         <source>Bitcoin</source>
         <translation>Bitcoin</translation>
     </message>
     <message>
+        <location filename="../bitcoinstrings.cpp" line="8"/>
+        <source>Error: Wallet locked, unable to create transaction.</source>
+        <translation type="unfinished"></translation>
+    </message>
+    <message>
+        <location filename="../bitcoinstrings.cpp" line="9"/>
+        <source>Error: This transaction requires a transaction fee of at least %s because of its amount, complexity, or use of recently received funds.</source>
+        <translation type="unfinished"></translation>
+    </message>
+    <message>
+        <location filename="../bitcoinstrings.cpp" line="12"/>
+        <source>Error: Transaction creation failed.</source>
+        <translation type="unfinished">Hiba: nem sikerült létrehozni a tranzakciót.</translation>
+    </message>
+    <message>
         <location filename="../bitcoinstrings.cpp" line="109"/>
         <source>Cannot obtain a lock on data directory %s.  Bitcoin is probably already running.</source>
         <translation>Az %s adatkönyvtár nem zárható.  A Bitcoin valószínűleg fut már.</translation>
-=======
-        <location filename="../bitcoinstrings.cpp" line="88"/>
-        <source>Done loading</source>
-        <translation>Betöltés befejezve.</translation>
->>>>>>> 13b0b1cd
     </message>
     <message>
         <location filename="../bitcoinstrings.cpp" line="117"/>
@@ -1839,11 +1781,6 @@
         <source>Send command to -server or bitcoind</source>
         <translation>Parancs küldése a -serverhez vagy a bitcoindhez
 </translation>
-    </message>
-    <message>
-        <location filename="../bitcoinstrings.cpp" line="8"/>
-        <source>Error: Wallet locked, unable to create transaction  </source>
-        <translation type="unfinished"></translation>
     </message>
     <message>
         <location filename="../bitcoinstrings.cpp" line="18"/>
@@ -2039,16 +1976,7 @@
         <translation type="unfinished"></translation>
     </message>
     <message>
-<<<<<<< HEAD
         <location filename="../bitcoinstrings.cpp" line="114"/>
-=======
-        <location filename="../bitcoinstrings.cpp" line="72"/>
-        <source>Cannot obtain a lock on data directory %s. Bitcoin is probably already running.</source>
-        <translation type="unfinished"></translation>
-    </message>
-    <message>
-        <location filename="../bitcoinstrings.cpp" line="76"/>
->>>>>>> 13b0b1cd
         <source>Error loading addr.dat</source>
         <translation>Hiba az addr.dat betöltése közben</translation>
     </message>
@@ -2153,16 +2081,6 @@
 </translation>
     </message>
     <message>
-        <location filename="../bitcoinstrings.cpp" line="12"/>
-        <source>Error: Transaction creation failed  </source>
-        <translation>Hiba: nem sikerült létrehozni a tranzakciót  </translation>
-    </message>
-    <message>
-        <location filename="../bitcoinstrings.cpp" line="14"/>
-        <source>Error: The transaction was rejected.  This might happen if some of the coins in your wallet were already spent, such as if you used a copy of wallet.dat and coins were spent in the copy but not marked as spent here.</source>
-        <translation>Hiba: a tranzakciót elutasították.  Ezt az okozhatja, ha már elköltöttél valamennyi érmét a tárcádból - például ha a wallet.dat-od egy másolatát használtad, és így az elköltés csak abban lett jelölve, de itt nem.</translation>
-    </message>
-    <message>
         <location filename="../bitcoinstrings.cpp" line="19"/>
         <source>Insufficient funds</source>
         <translation>Nincs elég bitcoinod.</translation>
@@ -2173,16 +2091,16 @@
         <translation>Hiba a wallet.dat betöltése közben: ehhez a tárcához újabb verziójú Bitcoin-kliens szükséges</translation>
     </message>
     <message>
-        <location filename="../bitcoinstrings.cpp" line="9"/>
-        <source>Error: This transaction requires a transaction fee of at least %s because of its amount, complexity, or use of recently received funds  </source>
-        <translation>Ez a tranzakció túllépi a mérethatárt,  de %1 tranzakciós díj ellenében így is elküldheted. Ezt a plusz összeget a tranzakcióidat feldolgozó csomópontok kapják,  így magát a hálózatot támogatod vele. Hajlandó vagy megfizetni a díjat?</translation>
-    </message>
-    <message>
         <location filename="../bitcoinstrings.cpp" line="13"/>
         <source>Sending...</source>
         <translation>Küldés...</translation>
     </message>
     <message>
+        <location filename="../bitcoinstrings.cpp" line="14"/>
+        <source>Error: The transaction was rejected. This might happen if some of the coins in your wallet were already spent, such as if you used a copy of wallet.dat and coins were spent in the copy but not marked as spent here.</source>
+        <translation type="unfinished">Hiba: a tranzakciót elutasították. Ezt az okozhatja, ha már elköltöttél valamennyi érmét a tárcádból például ha a wallet.dat-od egy másolatát használtad, és így az elköltés csak abban lett jelölve, de itt nem.</translation>
+    </message>
+    <message>
         <location filename="../bitcoinstrings.cpp" line="32"/>
         <source>An error occurred while setting up the RPC port %u for listening: %s</source>
         <translation type="unfinished"></translation>
