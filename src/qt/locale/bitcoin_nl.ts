<?xml version="1.0" encoding="utf-8"?>
<!DOCTYPE TS>
<TS version="2.0" language="nl">
<defaultcodec>UTF-8</defaultcodec>
<context>
    <name>AboutDialog</name>
    <message>
        <location filename="../forms/aboutdialog.ui" line="14"/>
        <source>About Bitcoin</source>
        <translation>Over Bitcoin
</translation>
    </message>
    <message>
        <location filename="../forms/aboutdialog.ui" line="53"/>
        <source>&lt;b&gt;Bitcoin&lt;/b&gt; version</source>
        <translation>&lt;b&gt;Bitcoin&lt;/b&gt; versie</translation>
    </message>
    <message>
        <location filename="../forms/aboutdialog.ui" line="91"/>
        <source>Copyright © 2009-2012 Bitcoin Developers

This is experimental software.

Distributed under the MIT/X11 software license, see the accompanying file license.txt or http://www.opensource.org/licenses/mit-license.php.

This product includes software developed by the OpenSSL Project for use in the OpenSSL Toolkit (http://www.openssl.org/) and cryptographic software written by Eric Young (eay@cryptsoft.com) and UPnP software written by Thomas Bernard.</source>
        <translation>Copyright © 2009-2012 Bitcoin Ontwikkelaars

Dit is experimentele software.

Gedistribueerd onder de MIT/X11 software licentie, zie het bijgevoegde bestand license.txt of http://www.opensource.org/licenses/mit-license.php.

Dit product bevat software ontwikkeld door het OpenSSL Project voor gebruik in de OpenSSL Toolkit (http://www.openssl.org/) en cryptografische software gemaakt door Eric Young (eay@cryptsoft.com) en UPnP software geschreven door Thomas Bernard.</translation>
    </message>
</context>
<context>
    <name>AddressBookPage</name>
    <message>
        <location filename="../forms/addressbookpage.ui" line="14"/>
        <source>Address Book</source>
        <translation>Adresboek</translation>
    </message>
    <message>
        <location filename="../forms/addressbookpage.ui" line="20"/>
        <source>These are your Bitcoin addresses for receiving payments.  You may want to give a different one to each sender so you can keep track of who is paying you.</source>
        <translation>Dit zijn uw Bitcoin-adressen om betalingen te ontvangen. U kunt er voor kiezen om een adres aan te maken voor elke afzender. Op deze manier kunt u bijhouden wie al aan u betaald heeft.</translation>
    </message>
    <message>
        <location filename="../forms/addressbookpage.ui" line="33"/>
        <source>Double-click to edit address or label</source>
        <translation>Dubbelklik om adres of label te wijzigen</translation>
    </message>
    <message>
        <location filename="../forms/addressbookpage.ui" line="57"/>
        <source>Create a new address</source>
        <translation>Maak een nieuw adres aan</translation>
    </message>
    <message>
        <location filename="../forms/addressbookpage.ui" line="60"/>
        <source>&amp;New Address...</source>
        <translation>&amp;Nieuw Adres...</translation>
    </message>
    <message>
        <location filename="../forms/addressbookpage.ui" line="71"/>
        <source>Copy the currently selected address to the system clipboard</source>
        <translation>Kopieer het huidig geselecteerde adres naar het klembord</translation>
    </message>
    <message>
        <location filename="../forms/addressbookpage.ui" line="74"/>
        <source>&amp;Copy to Clipboard</source>
        <translation>&amp;Kopieer naar Klembord</translation>
    </message>
    <message>
        <location filename="../forms/addressbookpage.ui" line="85"/>
        <source>Show &amp;QR Code</source>
        <translation>Toon &amp;QR-Code</translation>
    </message>
    <message>
        <location filename="../forms/addressbookpage.ui" line="113"/>
        <source>&amp;Delete</source>
        <translation>&amp;Verwijder</translation>
    </message>
    <message>
        <location filename="../forms/addressbookpage.ui" line="96"/>
        <source>Sign a message to prove you own this address</source>
        <translation>Onderteken een bericht om te bewijzen dat u dit adres bezit</translation>
    </message>
    <message>
        <location filename="../forms/addressbookpage.ui" line="99"/>
        <source>Sign &amp;Message</source>
        <translation>&amp;Onderteken Bericht</translation>
    </message>
    <message>
        <location filename="../forms/addressbookpage.ui" line="110"/>
        <source>Delete the currently selected address from the list. Only sending addresses can be deleted.</source>
        <translation>Verwijder het huidige geselecteerde adres van de lijst. Alleen zend-adressen kunnen verwijderd worden, niet uw ontvangstadressen.</translation>
    </message>
    <message>
        <location filename="../addressbookpage.cpp" line="66"/>
        <source>Copy label</source>
        <translation>Kopieer label</translation>
    </message>
    <message>
        <location filename="../addressbookpage.cpp" line="68"/>
        <source>Delete</source>
        <translation>Verwijder</translation>
    </message>
    <message>
        <location filename="../addressbookpage.cpp" line="286"/>
        <source>Comma separated file (*.csv)</source>
        <translation>Kommagescheiden bestand (*.csv)</translation>
    </message>
    <message>
        <location filename="../addressbookpage.cpp" line="299"/>
        <source>Could not write to file %1.</source>
        <translation>Kon niet schrijven naar bestand %1.</translation>
    </message>
    <message>
        <location filename="../addressbookpage.cpp" line="65"/>
        <source>Copy address</source>
        <translation>Kopieer adres</translation>
    </message>
    <message>
        <location filename="../addressbookpage.cpp" line="67"/>
        <source>Edit</source>
        <translation>Bewerk</translation>
    </message>
    <message>
        <location filename="../addressbookpage.cpp" line="285"/>
        <source>Export Address Book Data</source>
        <translation>Exporteer Gegevens van het Adresboek</translation>
    </message>
    <message>
        <location filename="../addressbookpage.cpp" line="299"/>
        <source>Error exporting</source>
        <translation>Fout bij exporteren</translation>
    </message>
</context>
<context>
    <name>AddressTableModel</name>
    <message>
        <location filename="../addresstablemodel.cpp" line="114"/>
        <source>(no label)</source>
        <translation>(geen label)</translation>
    </message>
    <message>
        <location filename="../addresstablemodel.cpp" line="78"/>
        <source>Address</source>
        <translation>Adres</translation>
    </message>
    <message>
        <location filename="../addresstablemodel.cpp" line="78"/>
        <source>Label</source>
        <translation>Label</translation>
    </message>
</context>
<context>
    <name>AskPassphraseDialog</name>
    <message>
        <location filename="../askpassphrasedialog.cpp" line="38"/>
        <source>This operation needs your wallet passphrase to unlock the wallet.</source>
        <translation>Deze operatie vereist uw portemonneewachtwoord om de portemonnee te openen.</translation>
    </message>
    <message>
        <location filename="../forms/askpassphrasedialog.ui" line="94"/>
        <source>TextLabel</source>
        <translation>TekstLabel</translation>
    </message>
    <message>
        <location filename="../forms/askpassphrasedialog.ui" line="75"/>
        <source>Repeat new passphrase</source>
        <translation>Herhaal wachtwoord</translation>
    </message>
    <message>
        <location filename="../askpassphrasedialog.cpp" line="170"/>
        <source>Wallet passphrase was successfully changed.</source>
        <translation>Portemonneewachtwoord is met succes gewijzigd.</translation>
    </message>
    <message>
        <location filename="../askpassphrasedialog.cpp" line="46"/>
        <source>This operation needs your wallet passphrase to decrypt the wallet.</source>
        <translation>Deze operatie vereist uw portemonneewachtwoord om de portemonnee te ontsleutelen</translation>
    </message>
    <message>
        <location filename="../askpassphrasedialog.cpp" line="35"/>
        <source>Encrypt wallet</source>
        <translation>Versleutel portemonnee</translation>
    </message>
    <message>
        <location filename="../forms/askpassphrasedialog.ui" line="61"/>
        <source>New passphrase</source>
        <translation>Nieuwe wachtwoord</translation>
    </message>
    <message>
        <location filename="../forms/askpassphrasedialog.ui" line="26"/>
        <source>Dialog</source>
        <translation>Dialoog</translation>
    </message>
    <message>
        <location filename="../askpassphrasedialog.cpp" line="111"/>
        <location filename="../askpassphrasedialog.cpp" line="169"/>
        <source>Wallet encrypted</source>
        <translation>Portemonnee versleuteld</translation>
    </message>
    <message>
        <location filename="../forms/askpassphrasedialog.ui" line="47"/>
        <source>Enter passphrase</source>
        <translation>Huidig wachtwoord</translation>
    </message>
    <message>
        <location filename="../askpassphrasedialog.cpp" line="43"/>
        <source>Unlock wallet</source>
        <translation>Open portemonnee</translation>
    </message>
    <message>
        <location filename="../askpassphrasedialog.cpp" line="51"/>
        <source>Decrypt wallet</source>
        <translation>Ontsleutel portemonnee</translation>
    </message>
    <message>
        <location filename="../askpassphrasedialog.cpp" line="54"/>
        <source>Change passphrase</source>
        <translation>Wijzig wachtwoord</translation>
    </message>
    <message>
        <location filename="../askpassphrasedialog.cpp" line="55"/>
        <source>Enter the old and new passphrase to the wallet.</source>
        <translation>Vul uw oude en nieuwe portemonneewachtwoord in.</translation>
    </message>
    <message>
        <location filename="../askpassphrasedialog.cpp" line="102"/>
        <source>WARNING: If you encrypt your wallet and lose your passphrase, you will &lt;b&gt;LOSE ALL OF YOUR BITCOINS&lt;/b&gt;!
Are you sure you wish to encrypt your wallet?</source>
        <translation>WAARSCHUWING: Wanneer uw portemonnee wordt versleuteld en u verliest uw wachtwoord, dan verliest u&lt;b&gt;AL UW BITCOINS&lt;/b&gt;!
Bent u er zeker van uw dat u uw portemonnee wilt versleutelen?</translation>
    </message>
    <message>
        <location filename="../askpassphrasedialog.cpp" line="113"/>
        <source>Bitcoin will close now to finish the encryption process. Remember that encrypting your wallet cannot fully protect your bitcoins from being stolen by malware infecting your computer.</source>
        <translation>Bitcoin zal nu afsluiten om het versleutelingsproces te voltooien. Onthoud dat het versleutelen van uw portemonnee u niet volledig kan beschermen: Malware kan uw computer infecteren en uw bitcoins stelen.</translation>
    </message>
    <message>
        <location filename="../askpassphrasedialog.cpp" line="117"/>
        <source>IMPORTANT: Any previous backups you have made of your wallet file should be replaced with the newly generated, encrypted wallet file. For security reasons, previous backups of the unencrypted wallet file will become useless as soon as you start using the new, encrypted wallet.</source>
        <translation>BELANGRIJK: Elke eerder gemaakte backup van uw portemonneebestand dient u te vervangen door het nieuw gegenereerde, versleutelde portemonneebestand. Om veiligheidsredenen zullen eerdere backups van het niet-versleutelde portemonneebestand onbruikbaar worden zodra u uw nieuwe, versleutelde, portemonnee begint te gebruiken.</translation>
    </message>
    <message>
        <location filename="../askpassphrasedialog.cpp" line="127"/>
        <source>Wallet encryption failed due to an internal error. Your wallet was not encrypted.</source>
        <translation>Portemonneeversleuteling mislukt door een interne fout, Uw portemonnee is niet versleuteld.</translation>
    </message>
    <message>
        <location filename="../askpassphrasedialog.cpp" line="217"/>
        <location filename="../askpassphrasedialog.cpp" line="241"/>
        <source>Warning: The Caps Lock key is on.</source>
        <translation>Waarschuwing: De Caps-Lock-toets staat aan.</translation>
    </message>
    <message>
        <location filename="../askpassphrasedialog.cpp" line="34"/>
        <source>Enter the new passphrase to the wallet.&lt;br/&gt;Please use a passphrase of &lt;b&gt;10 or more random characters&lt;/b&gt;, or &lt;b&gt;eight or more words&lt;/b&gt;.</source>
        <translation>Vul een nieuw wachtwoord in voor uw portemonnee. &lt;br/&gt; Gebruik een wachtwoord van &lt;b&gt;10 of meer lukrake karakters&lt;/b&gt;, of &lt;b&gt; acht of meer woorden&lt;/b&gt; . </translation>
    </message>
    <message>
        <location filename="../askpassphrasedialog.cpp" line="134"/>
        <location filename="../askpassphrasedialog.cpp" line="182"/>
        <source>The supplied passphrases do not match.</source>
        <translation>De opgegeven wachtwoorden komen niet overeen</translation>
    </message>
    <message>
        <location filename="../askpassphrasedialog.cpp" line="126"/>
        <location filename="../askpassphrasedialog.cpp" line="133"/>
        <location filename="../askpassphrasedialog.cpp" line="175"/>
        <location filename="../askpassphrasedialog.cpp" line="181"/>
        <source>Wallet encryption failed</source>
        <translation>Portemonneeversleuteling mislukt</translation>
    </message>
    <message>
        <location filename="../askpassphrasedialog.cpp" line="101"/>
        <source>Confirm wallet encryption</source>
        <translation>Bevestig versleuteling van de portemonnee</translation>
    </message>
    <message>
        <location filename="../askpassphrasedialog.cpp" line="145"/>
        <source>Wallet unlock failed</source>
        <translation>Portemonnee openen mislukt</translation>
    </message>
    <message>
        <location filename="../askpassphrasedialog.cpp" line="146"/>
        <location filename="../askpassphrasedialog.cpp" line="157"/>
        <location filename="../askpassphrasedialog.cpp" line="176"/>
        <source>The passphrase entered for the wallet decryption was incorrect.</source>
        <translation>Het opgegeven wachtwoord voor de portemonnee-ontsleuteling is niet correct.</translation>
    </message>
    <message>
        <location filename="../askpassphrasedialog.cpp" line="156"/>
        <source>Wallet decryption failed</source>
        <translation>Portemonnee-ontsleuteling mislukt</translation>
    </message>
</context>
<context>
    <name>BitcoinGUI</name>
    <message>
        <location filename="../bitcoingui.cpp" line="185"/>
        <source>&amp;Overview</source>
        <translation>&amp;Overzicht</translation>
    </message>
    <message>
        <location filename="../bitcoingui.cpp" line="191"/>
        <source>&amp;Transactions</source>
        <translation>&amp;Transacties</translation>
    </message>
    <message>
        <location filename="../bitcoingui.cpp" line="192"/>
        <source>Browse transaction history</source>
        <translation>Blader door transactieverleden</translation>
    </message>
    <message>
        <location filename="../bitcoingui.cpp" line="197"/>
        <source>&amp;Address Book</source>
        <translation>&amp;Adresboek</translation>
    </message>
    <message>
        <location filename="../bitcoingui.cpp" line="204"/>
        <source>Show the list of addresses for receiving payments</source>
        <translation>Toon lijst van adressen om betalingen mee te ontvangen</translation>
    </message>
    <message>
        <location filename="../bitcoingui.cpp" line="203"/>
        <source>&amp;Receive coins</source>
        <translation>&amp;Ontvang munten</translation>
    </message>
    <message>
        <location filename="../bitcoingui.cpp" line="235"/>
        <source>E&amp;xit</source>
        <translation>&amp;Afsluiten</translation>
    </message>
    <message>
        <location filename="../bitcoingui.cpp" line="242"/>
        <source>About &amp;Qt</source>
        <translation>Over &amp;Qt</translation>
    </message>
    <message>
        <location filename="../bitcoingui.cpp" line="209"/>
        <source>&amp;Send coins</source>
        <translation>&amp;Verstuur munten</translation>
    </message>
    <message>
        <location filename="../bitcoingui.cpp" line="255"/>
        <source>&amp;Backup Wallet</source>
        <translation>Backup &amp;Portemonnee</translation>
    </message>
    <message>
        <location filename="../bitcoingui.cpp" line="236"/>
        <source>Quit application</source>
        <translation>Programma afsluiten</translation>
    </message>
    <message>
        <location filename="../bitcoingui.cpp" line="240"/>
        <source>Show information about Bitcoin</source>
        <translation>Laat informatie zien over Bitcoin</translation>
    </message>
    <message>
        <location filename="../bitcoingui.cpp" line="243"/>
        <source>Show information about Qt</source>
        <translation>Toon informatie over Qt</translation>
    </message>
    <message>
        <location filename="../bitcoingui.cpp" line="210"/>
        <source>Send coins to a bitcoin address</source>
        <translation>Verstuur munten naar een bitcoin-adres</translation>
    </message>
    <message>
        <location filename="../bitcoingui.cpp" line="638"/>
        <source>Sending...</source>
        <translation>Versturen...</translation>
    </message>
    <message>
        <location filename="../bitcoingui.cpp" line="245"/>
        <source>&amp;Options...</source>
        <translation>O&amp;pties...</translation>
    </message>
    <message>
        <location filename="../bitcoingui.cpp" line="250"/>
        <source>&amp;Export...</source>
        <translation>&amp;Exporteer...</translation>
    </message>
    <message>
        <location filename="../bitcoingui.cpp" line="251"/>
        <source>Export the data in the current tab to a file</source>
        <translation>Exporteer de data in de huidige tab naar een bestand</translation>
    </message>
    <message>
        <location filename="../bitcoingui.cpp" line="303"/>
        <source>Tabs toolbar</source>
        <translation>Tab-werkbalk</translation>
    </message>
    <message>
        <location filename="../bitcoingui.cpp" line="248"/>
        <source>Show/Hide &amp;Bitcoin</source>
        <translation>&amp;Toon/Verberg Bitcoin</translation>
    </message>
    <message>
        <location filename="../bitcoingui.cpp" line="249"/>
        <source>Show or hide the Bitcoin window</source>
        <translation>Toon of verberg Bitcoin venster</translation>
    </message>
    <message>
        <location filename="../bitcoingui.cpp" line="281"/>
        <source>&amp;File</source>
        <translation>&amp;Bestand</translation>
    </message>
    <message>
<<<<<<< HEAD
        <location filename="../bitcoingui.cpp" line="253"/>
        <source>Encrypt or decrypt wallet</source>
        <translation>Versleutel of ontsleutel portemonnee</translation>
    </message>
    <message>
        <location filename="../bitcoingui.cpp" line="71"/>
        <source>Bitcoin Wallet</source>
        <translation>Bitcoin-portemonnee</translation>
    </message>
    <message>
        <location filename="../bitcoingui.cpp" line="186"/>
        <source>Show general overview of wallet</source>
        <translation>Toon algemeen overzicht van de portemonnee</translation>
    </message>
    <message>
        <location filename="../bitcoingui.cpp" line="296"/>
        <source>&amp;Help</source>
        <translation>&amp;Hulp</translation>
    </message>
    <message>
        <location filename="../bitcoingui.cpp" line="826"/>
=======
        <location filename="../bitcoingui.cpp" line="615"/>
        <source>This transaction is over the size limit. You can still send it for a fee of %1, which goes to the nodes that process your transaction and helps to support the network. Do you want to pay the fee?</source>
        <translation type="unfinished"></translation>
    </message>
    <message>
        <location filename="../bitcoingui.cpp" line="773"/>
        <source>Wallet is &lt;b&gt;encrypted&lt;/b&gt; and currently &lt;b&gt;unlocked&lt;/b&gt;</source>
        <translation>Portemonnee is &lt;b&gt;versleuteld&lt;/b&gt; en momenteel &lt;b&gt;geopend&lt;/b&gt;</translation>
    </message>
    <message>
        <location filename="../bitcoingui.cpp" line="781"/>
        <source>Wallet is &lt;b&gt;encrypted&lt;/b&gt; and currently &lt;b&gt;locked&lt;/b&gt;</source>
        <translation>Portemonnee is &lt;b&gt;versleuteld&lt;/b&gt; en momenteel &lt;b&gt;gesloten&lt;/b&gt;</translation>
    </message>
    <message>
        <location filename="../bitcoingui.cpp" line="804"/>
        <source>Backup Wallet</source>
        <translation>Backup Portemonnee</translation>
    </message>
    <message>
        <location filename="../bitcoingui.cpp" line="804"/>
        <source>Wallet Data (*.dat)</source>
        <translation>Portemonnee-data (*.dat)</translation>
    </message>
    <message>
        <location filename="../bitcoingui.cpp" line="807"/>
>>>>>>> 13b0b1cd
        <source>Backup Failed</source>
        <translation>Backup Mislukt</translation>
    </message>
    <message>
<<<<<<< HEAD
        <location filename="../bitcoingui.cpp" line="826"/>
=======
        <location filename="../bitcoingui.cpp" line="807"/>
>>>>>>> 13b0b1cd
        <source>There was an error trying to save the wallet data to the new location.</source>
        <translation>Er is een fout opgetreden bij het wegschrijven van de portemonnee-data naar de nieuwe locatie.</translation>
    </message>
    <message>
        <location filename="../bitcoingui.cpp" line="391"/>
        <source>Bitcoin client</source>
        <translation>Bitcoin client</translation>
    </message>
    <message>
        <location filename="../bitcoingui.cpp" line="216"/>
        <source>Prove you control an address</source>
        <translation>Bewijs dat u een adres bezit</translation>
    </message>
    <message>
        <location filename="../bitcoingui.cpp" line="418"/>
        <source>bitcoin-qt</source>
        <translation>bitcoin-qt</translation>
    </message>
    <message>
        <location filename="../bitcoingui.cpp" line="531"/>
        <source>Downloaded %1 blocks of transaction history.</source>
        <translation>%1 blokken van transactiehistorie opgehaald.</translation>
    </message>
    <message numerus="yes">
        <location filename="../bitcoingui.cpp" line="546"/>
        <source>%n second(s) ago</source>
        <translation>
            <numerusform>%n seconde geleden</numerusform>
            <numerusform>%n seconden geleden</numerusform>
        </translation>
    </message>
    <message numerus="yes">
        <location filename="../bitcoingui.cpp" line="554"/>
        <source>%n hour(s) ago</source>
        <translation>
            <numerusform>%n uur geleden</numerusform>
            <numerusform>%n uur geleden</numerusform>
        </translation>
    </message>
    <message numerus="yes">
        <location filename="../bitcoingui.cpp" line="558"/>
        <source>%n day(s) ago</source>
        <translation>
            <numerusform>%n dag geleden</numerusform>
            <numerusform>%n dagen geleden</numerusform>
        </translation>
    </message>
    <message>
        <location filename="../bitcoingui.cpp" line="564"/>
        <source>Up to date</source>
        <translation>Bijgewerkt</translation>
    </message>
    <message>
        <location filename="../bitcoingui.cpp" line="569"/>
        <source>Catching up...</source>
        <translation>Aan het bijwerken...</translation>
    </message>
    <message>
        <location filename="../bitcoingui.cpp" line="577"/>
        <source>Last received block was generated %1.</source>
        <translation>Laatst ontvangen blok is %1 gegenereerd.</translation>
    </message>
    <message>
<<<<<<< HEAD
        <location filename="../bitcoingui.cpp" line="215"/>
        <source>Sign &amp;message</source>
        <translation>&amp;Onderteken Bericht</translation>
    </message>
    <message>
        <location filename="../bitcoingui.cpp" line="633"/>
        <source>This transaction is over the size limit.  You can still send it for a fee of %1, which goes to the nodes that process your transaction and helps to support the network.  Do you want to pay the fee?</source>
        <translation>Deze transactie overschrijdt de groottelimiet. Om de transactie alsnog te versturen kunt u transactiekosten betalen van %1. Deze transactiekosten gaan naar de nodes die uw transactie verwerken en het helpt op deze manier bij het ondersteunen van het netwerk. Wilt u de transactiekosten betalen?</translation>
    </message>
    <message>
        <location filename="../bitcoingui.cpp" line="665"/>
=======
        <location filename="../bitcoingui.cpp" line="259"/>
        <source>&amp;Change Passphrase</source>
        <translation>&amp;Wijzig Wachtwoord</translation>
    </message>
    <message>
        <location filename="../bitcoingui.cpp" line="646"/>
>>>>>>> 13b0b1cd
        <source>Sent transaction</source>
        <translation>Verzonden transactie</translation>
    </message>
    <message>
<<<<<<< HEAD
        <location filename="../bitcoingui.cpp" line="666"/>
=======
        <location filename="../bitcoingui.cpp" line="647"/>
>>>>>>> 13b0b1cd
        <source>Incoming transaction</source>
        <translation>Binnenkomende transactie</translation>
    </message>
    <message>
<<<<<<< HEAD
        <location filename="../bitcoingui.cpp" line="667"/>
=======
        <location filename="../bitcoingui.cpp" line="648"/>
>>>>>>> 13b0b1cd
        <source>Date: %1
Amount: %2
Type: %3
Address: %4
</source>
        <translation>Datum: %1
Bedrag: %2
Type: %3
Adres: %4
</translation>
    </message>
    <message>
        <location filename="../bitcoingui.cpp" line="239"/>
        <source>&amp;About %1</source>
        <translation>&amp;Over %1</translation>
    </message>
    <message>
        <location filename="../bitcoingui.cpp" line="792"/>
        <source>Wallet is &lt;b&gt;encrypted&lt;/b&gt; and currently &lt;b&gt;unlocked&lt;/b&gt;</source>
        <translation>Portemonnee is &lt;b&gt;versleuteld&lt;/b&gt; en momenteel &lt;b&gt;geopend&lt;/b&gt;</translation>
    </message>
    <message>
        <location filename="../bitcoingui.cpp" line="800"/>
        <source>Wallet is &lt;b&gt;encrypted&lt;/b&gt; and currently &lt;b&gt;locked&lt;/b&gt;</source>
        <translation>Portemonnee is &lt;b&gt;versleuteld&lt;/b&gt; en momenteel &lt;b&gt;gesloten&lt;/b&gt;</translation>
    </message>
    <message>
        <location filename="../bitcoingui.cpp" line="246"/>
        <source>Modify configuration options for bitcoin</source>
        <translation>Wijzig instellingen van Bitcoin</translation>
    </message>
    <message>
        <location filename="../bitcoingui.cpp" line="252"/>
        <source>&amp;Encrypt Wallet</source>
        <translation>&amp;Versleutel Portemonnee</translation>
    </message>
    <message>
        <location filename="../bitcoingui.cpp" line="256"/>
        <source>Backup wallet to another location</source>
        <translation>&amp;Backup portemonnee naar een andere locatie</translation>
    </message>
    <message>
        <location filename="../bitcoingui.cpp" line="257"/>
        <source>&amp;Change Passphrase</source>
        <translation>&amp;Wijzig Wachtwoord</translation>
    </message>
    <message>
        <location filename="../bitcoingui.cpp" line="258"/>
        <source>Change the passphrase used for wallet encryption</source>
        <translation>wijzig het wachtwoord voor uw portemonneversleuteling</translation>
    </message>
    <message>
        <location filename="../bitcoingui.cpp" line="290"/>
        <source>&amp;Settings</source>
        <translation>&amp;Instellingen</translation>
    </message>
    <message>
        <location filename="../bitcoingui.cpp" line="327"/>
        <source>[testnet]</source>
        <translation>[testnetwerk]</translation>
    </message>
    <message>
        <location filename="../bitcoin.cpp" line="127"/>
        <source>A fatal error occurred. Bitcoin can no longer continue safely and will quit.</source>
        <translation>Er is een fatale fout opgetreden. Bitcoin kan niet meer veilig doorgaan en zal nu afgesloten worden.</translation>
    </message>
    <message numerus="yes">
        <location filename="../bitcoingui.cpp" line="482"/>
        <source>%n active connection(s) to Bitcoin network</source>
        <translation>
            <numerusform>%n actieve connectie naar Bitcoinnetwerk</numerusform>
            <numerusform>%n actieve connecties naar Bitcoinnetwerk</numerusform>
        </translation>
    </message>
    <message numerus="yes">
        <location filename="../bitcoingui.cpp" line="508"/>
        <source>~%n block(s) remaining</source>
        <translation>
            <numerusform>~%n blok resterend</numerusform>
            <numerusform>~%n blokken resterend</numerusform>
        </translation>
    </message>
    <message>
        <location filename="../bitcoingui.cpp" line="506"/>
        <source>Synchronizing with network...</source>
        <translation>Synchroniseren met netwerk...</translation>
    </message>
    <message>
        <location filename="../bitcoingui.cpp" line="519"/>
        <source>Downloaded %1 of %2 blocks of transaction history (%3% done).</source>
        <translation>%1 van %2 blokken van transactiehistorie opgehaald (%3% klaar).</translation>
    </message>
    <message numerus="yes">
        <location filename="../bitcoingui.cpp" line="550"/>
        <source>%n minute(s) ago</source>
        <translation>
            <numerusform>%n minuut geleden</numerusform>
            <numerusform>%n minuten geleden</numerusform>
        </translation>
    </message>
    <message>
        <location filename="../bitcoingui.cpp" line="823"/>
        <source>Backup Wallet</source>
        <translation>Backup Portemonnee</translation>
    </message>
    <message>
        <location filename="../bitcoingui.cpp" line="314"/>
        <source>Actions toolbar</source>
        <translation>Actie-werkbalk</translation>
    </message>
    <message>
<<<<<<< HEAD
        <location filename="../bitcoingui.cpp" line="823"/>
        <source>Wallet Data (*.dat)</source>
        <translation>Portemonnee-data (*.dat)</translation>
=======
        <location filename="../bitcoingui.cpp" line="619"/>
        <source>Sending...</source>
        <translation>Versturen...</translation>
>>>>>>> 13b0b1cd
    </message>
    <message>
        <location filename="../bitcoingui.cpp" line="198"/>
        <source>Edit the list of stored addresses and labels</source>
        <translation>Bewerk de lijst van opgeslagen adressen en labels</translation>
    </message>
</context>
<context>
    <name>DisplayOptionsPage</name>
    <message>
        <location filename="../optionsdialog.cpp" line="273"/>
        <source>&amp;Unit to show amounts in: </source>
        <translation>&amp;Eenheid om bedrag in te tonen:</translation>
    </message>
    <message>
        <location filename="../optionsdialog.cpp" line="277"/>
        <source>Choose the default subdivision unit to show in the interface, and when sending coins</source>
        <translation>Kies de standaard onderverdelingseenheid om weer te geven in uw programma, en voor het versturen van munten</translation>
    </message>
    <message>
        <location filename="../optionsdialog.cpp" line="284"/>
        <source>&amp;Display addresses in transaction list</source>
        <translation>&amp;Toon adressen in uw transactielijst</translation>
    </message>
    <message>
        <location filename="../optionsdialog.cpp" line="285"/>
        <source>Whether to show Bitcoin addresses in the transaction list</source>
        <translation>Of Bitcoinadressen getoond worden in de transactielijst</translation>
    </message>
</context>
<context>
    <name>EditAddressDialog</name>
    <message>
        <location filename="../forms/editaddressdialog.ui" line="14"/>
        <source>Edit Address</source>
        <translation>Bewerk Adres</translation>
    </message>
    <message>
        <location filename="../forms/editaddressdialog.ui" line="25"/>
        <source>&amp;Label</source>
        <translation>&amp;Label</translation>
    </message>
    <message>
        <location filename="../forms/editaddressdialog.ui" line="35"/>
        <source>The label associated with this address book entry</source>
        <translation>Het label dat geassocieerd is met dit adres</translation>
    </message>
    <message>
        <location filename="../forms/editaddressdialog.ui" line="42"/>
        <source>&amp;Address</source>
        <translation>&amp;Adres</translation>
    </message>
    <message>
        <location filename="../forms/editaddressdialog.ui" line="52"/>
        <source>The address associated with this address book entry. This can only be modified for sending addresses.</source>
        <translation>Het adres dat geassocieerd is met deze inschrijving in het adresboek. Dit kan alleen worden veranderd voor zend-adressen.</translation>
    </message>
    <message>
        <location filename="../editaddressdialog.cpp" line="20"/>
        <source>New receiving address</source>
        <translation>Nieuw ontvangstadres</translation>
    </message>
    <message>
        <location filename="../editaddressdialog.cpp" line="24"/>
        <source>New sending address</source>
        <translation>Nieuw adres om naar te verzenden</translation>
    </message>
    <message>
        <location filename="../editaddressdialog.cpp" line="27"/>
        <source>Edit receiving address</source>
        <translation>Bewerk ontvangstadres</translation>
    </message>
    <message>
        <location filename="../editaddressdialog.cpp" line="31"/>
        <source>Edit sending address</source>
        <translation>Bewerk adres om naar te verzenden</translation>
    </message>
    <message>
        <location filename="../editaddressdialog.cpp" line="91"/>
        <source>The entered address &quot;%1&quot; is already in the address book.</source>
        <translation>Het opgegeven adres &quot;%1&quot; bestaat al in uw adresboek.</translation>
    </message>
    <message>
        <location filename="../editaddressdialog.cpp" line="101"/>
        <source>Could not unlock wallet.</source>
        <translation>Kon de portemonnee niet openen.</translation>
    </message>
    <message>
        <location filename="../editaddressdialog.cpp" line="106"/>
        <source>New key generation failed.</source>
        <translation>Genereren nieuwe sleutel mislukt.</translation>
    </message>
    <message>
        <location filename="../editaddressdialog.cpp" line="96"/>
        <source>The entered address &quot;%1&quot; is not a valid bitcoin address.</source>
        <translation>Het opgegeven adres &quot;%1&quot; is een ongeldig bitcoinadres</translation>
    </message>
</context>
<context>
    <name>MainOptionsPage</name>
    <message>
        <location filename="../optionsdialog.cpp" line="176"/>
        <source>&amp;Minimize to the tray instead of the taskbar</source>
        <translation>&amp;Minimaliseer naar het systeemvak in plaats van de taakbalk</translation>
    </message>
    <message>
        <location filename="../optionsdialog.cpp" line="177"/>
        <source>Show only a tray icon after minimizing the window</source>
        <translation>Laat alleen een systeemvak-icoon zien wanneer het venster geminimaliseerd is</translation>
    </message>
    <message>
        <location filename="../optionsdialog.cpp" line="185"/>
        <source>Map port using &amp;UPnP</source>
        <translation>Portmapping via &amp;UPnP</translation>
    </message>
    <message>
        <location filename="../optionsdialog.cpp" line="186"/>
        <source>Automatically open the Bitcoin client port on the router. This only works when your router supports UPnP and it is enabled.</source>
        <translation>Open de Bitcoin-poort automatisch op de router. Dit werkt alleen als de router UPnP ondersteunt.</translation>
    </message>
    <message>
        <location filename="../optionsdialog.cpp" line="171"/>
        <source>&amp;Start Bitcoin on window system startup</source>
        <translation>Start &amp;Bitcoin wanneer het systeem opstart</translation>
    </message>
    <message>
        <location filename="../optionsdialog.cpp" line="172"/>
        <source>Automatically start Bitcoin after the computer is turned on</source>
        <translation>Start Bitcoin automatisch wanneer de computer wordt aangezet</translation>
    </message>
    <message>
        <location filename="../optionsdialog.cpp" line="180"/>
        <source>M&amp;inimize on close</source>
        <translation>Minimaliseer bij &amp;sluiten van het venster</translation>
    </message>
    <message>
        <location filename="../optionsdialog.cpp" line="181"/>
        <source>Minimize instead of exit the application when the window is closed. When this option is enabled, the application will be closed only after selecting Quit in the menu.</source>
        <translation>Minimaliseer het venster in de plaats van de applicatie af te sluiten als het venster gesloten wordt. Wanneer deze optie aan staan, kan de applicatie alleen worden afgesloten door Afsluiten te kiezen in het menu.</translation>
    </message>
    <message>
        <location filename="../optionsdialog.cpp" line="189"/>
        <source>&amp;Connect through SOCKS4 proxy:</source>
        <translation>&amp;Verbind via SOCKS4 proxy: </translation>
    </message>
    <message>
        <location filename="../optionsdialog.cpp" line="190"/>
        <source>Connect to the Bitcoin network through a SOCKS4 proxy (e.g. when connecting through Tor)</source>
        <translation>Verbind met het Bitcoin-netwerk door een SOCKS4 proxy (bijv. wanneer Tor gebruikt wordt)</translation>
    </message>
    <message>
        <location filename="../optionsdialog.cpp" line="195"/>
        <source>Proxy &amp;IP: </source>
        <translation>Proxy &amp;IP:</translation>
    </message>
    <message>
        <location filename="../optionsdialog.cpp" line="201"/>
        <source>IP address of the proxy (e.g. 127.0.0.1)</source>
        <translation>IP-adres van de proxy (bijv. 127.0.0.1)</translation>
    </message>
    <message>
        <location filename="../optionsdialog.cpp" line="204"/>
        <source>&amp;Port: </source>
        <translation>&amp;Poort:</translation>
    </message>
    <message>
        <location filename="../optionsdialog.cpp" line="210"/>
        <source>Port of the proxy (e.g. 1234)</source>
        <translation>Poort waarop de proxy luistert (bijv. 1234)</translation>
    </message>
    <message>
        <location filename="../optionsdialog.cpp" line="216"/>
        <source>Optional transaction fee per kB that helps make sure your transactions are processed quickly. Most transactions are 1 kB. Fee 0.01 recommended.</source>
        <translation>Optionele transactiekosten per kB die helpen om uw transacties snel te verwerken. De meeste transacties zijn 1 kB. Transactiekosten van 0,01 wordt aangeraden</translation>
    </message>
    <message>
        <location filename="../optionsdialog.cpp" line="222"/>
        <source>Pay transaction &amp;fee</source>
        <translation>Betaal &amp;transactiekosten</translation>
    </message>
    <message>
        <location filename="../optionsdialog.cpp" line="232"/>
        <source>Detach databases at shutdown</source>
        <translation>Ontkoppel databases bij afsluiten</translation>
    </message>
    <message>
        <location filename="../optionsdialog.cpp" line="233"/>
        <source>Detach block and address databases at shutdown. This means they can be moved to another data directory, but it slows down shutdown. The wallet is always detached.</source>
        <translation>Ontkoppel blok- en adresdatabases bij afsluiten. Dit betekent dat ze verplaatst kunnen worden naar een andere map, maar het vertraagt het afsluiten. De portemonnee wordt altijd ontkoppeld.</translation>
    </message>
</context>
<context>
    <name>MessagePage</name>
    <message>
        <location filename="../forms/messagepage.ui" line="14"/>
        <source>Message</source>
        <translation>Bericht</translation>
    </message>
    <message>
        <location filename="../forms/messagepage.ui" line="20"/>
        <source>You can sign messages with your addresses to prove you own them. Be careful not to sign anything vague, as phishing attacks may try to trick you into signing your identity over to them. Only sign fully-detailed statements you agree to.</source>
        <translation>U kunt berichten ondertekenen met een van uw adressen om te bewijzen dat u dit adres bezit. Pas op dat u geen onduidelijke dingen ondertekent, want phishingaanvallen zouden u voor de gek kunnen houden om zo uw identiteit te stelen. Onderteken alleen berichten waarmee u het volledig eens bent.</translation>
    </message>
    <message>
        <location filename="../forms/messagepage.ui" line="117"/>
        <source>Sign a message to prove you own this address</source>
        <translation>Onderteken een bericht om te bewijzen dat u dit adres bezit</translation>
    </message>
    <message>
        <location filename="../forms/messagepage.ui" line="48"/>
        <source>Choose adress from address book</source>
        <translation>Kies adres uit adresboek</translation>
    </message>
    <message>
        <location filename="../forms/messagepage.ui" line="93"/>
        <source>Enter the message you want to sign here</source>
        <translation>Typ hier het bericht dat u wilt ondertekenen</translation>
    </message>
    <message>
        <location filename="../messagepage.cpp" line="89"/>
        <source>Private key for %1 is not available.</source>
        <translation>Geheime sleutel voor %1 is niet beschikbaar.</translation>
    </message>
    <message>
        <location filename="../messagepage.cpp" line="101"/>
        <source>Sign failed</source>
        <translation>Ondertekenen mislukt</translation>
    </message>
    <message>
        <location filename="../forms/messagepage.ui" line="38"/>
        <source>The address to sign the message with  (e.g. 1NS17iag9jJgTHD1VXjvLCEnZuQ3rJDE9L)</source>
        <translation>Het adres om het bericht mee te ondertekenen (Vb.: 1NS17iag9jJgTHD1VXjvLCEnZuQ3rJDE9L)</translation>
    </message>
    <message>
        <location filename="../forms/messagepage.ui" line="58"/>
        <source>Alt+A</source>
        <translation>Alt+A</translation>
    </message>
    <message>
        <location filename="../forms/messagepage.ui" line="71"/>
        <source>Paste address from clipboard</source>
        <translation>Plak adres vanuit klembord</translation>
    </message>
    <message>
        <location filename="../forms/messagepage.ui" line="81"/>
        <source>Alt+P</source>
        <translation>Alt+P</translation>
    </message>
    <message>
        <location filename="../forms/messagepage.ui" line="105"/>
        <source>Click &quot;Sign Message&quot; to get signature</source>
        <translation>Klik &quot;Onderteken Bericht&quot; om de handtekening te verkrijgen</translation>
    </message>
    <message>
        <location filename="../forms/messagepage.ui" line="120"/>
        <source>&amp;Sign Message</source>
        <translation>&amp;Onderteken Bericht</translation>
    </message>
    <message>
        <location filename="../forms/messagepage.ui" line="131"/>
        <source>Copy the current signature to the system clipboard</source>
        <translation>Kopieer de huidige handtekening naar het systeemklembord</translation>
    </message>
    <message>
        <location filename="../forms/messagepage.ui" line="134"/>
        <source>&amp;Copy to Clipboard</source>
        <translation>&amp;Kopieer naar Klembord</translation>
    </message>
    <message>
        <location filename="../messagepage.cpp" line="74"/>
        <location filename="../messagepage.cpp" line="89"/>
        <location filename="../messagepage.cpp" line="101"/>
        <source>Error signing</source>
        <translation>Fout bij het ondertekenen</translation>
    </message>
    <message>
        <location filename="../messagepage.cpp" line="74"/>
        <source>%1 is not a valid address.</source>
        <translation>%1 is geen geldig adres.</translation>
    </message>
</context>
<context>
    <name>OptionsDialog</name>
    <message>
        <location filename="../optionsdialog.cpp" line="80"/>
        <source>Main</source>
        <translation>Algemeen</translation>
    </message>
    <message>
        <location filename="../optionsdialog.cpp" line="85"/>
        <source>Display</source>
        <translation>Beeldscherm</translation>
    </message>
    <message>
        <location filename="../optionsdialog.cpp" line="105"/>
        <source>Options</source>
        <translation>Opties</translation>
    </message>
</context>
<context>
    <name>OverviewPage</name>
    <message>
        <location filename="../forms/overviewpage.ui" line="14"/>
        <source>Form</source>
        <translation>Vorm</translation>
    </message>
    <message>
        <location filename="../forms/overviewpage.ui" line="40"/>
        <source>Balance:</source>
        <translation>Saldo:</translation>
    </message>
    <message>
        <location filename="../overviewpage.cpp" line="103"/>
        <source>Your current balance</source>
        <translation>Uw huidige saldo</translation>
    </message>
    <message>
        <location filename="../overviewpage.cpp" line="108"/>
        <source>Total of transactions that have yet to be confirmed, and do not yet count toward the current balance</source>
        <translation>Totaal van de transacties die nog moeten worden bevestigd en nog niet zijn meegeteld in uw huidige saldo </translation>
    </message>
    <message>
        <location filename="../overviewpage.cpp" line="111"/>
        <source>Total number of transactions in wallet</source>
        <translation>Totaal aantal transacties in uw portemonnee</translation>
    </message>
    <message>
        <location filename="../forms/overviewpage.ui" line="54"/>
        <source>Number of transactions:</source>
        <translation>Aantal transacties:</translation>
    </message>
    <message>
        <location filename="../forms/overviewpage.ui" line="61"/>
        <source>0</source>
        <translation>0</translation>
    </message>
    <message>
        <location filename="../forms/overviewpage.ui" line="68"/>
        <source>Unconfirmed:</source>
        <translation>Onbevestigd:</translation>
    </message>
    <message>
        <location filename="../forms/overviewpage.ui" line="88"/>
        <source>Wallet</source>
        <translation>Portemonnee</translation>
    </message>
    <message>
        <location filename="../forms/overviewpage.ui" line="124"/>
        <source>&lt;b&gt;Recent transactions&lt;/b&gt;</source>
        <translation>&lt;b&gt;Recente transacties&lt;/b&gt;</translation>
    </message>
</context>
<context>
    <name>QRCodeDialog</name>
    <message>
        <location filename="../forms/qrcodedialog.ui" line="70"/>
        <source>Amount:</source>
        <translation>Bedrag:</translation>
    </message>
    <message>
        <location filename="../forms/qrcodedialog.ui" line="121"/>
        <source>Label:</source>
        <translation>Label:</translation>
    </message>
    <message>
        <location filename="../qrcodedialog.cpp" line="121"/>
        <source>PNG Images (*.png)</source>
        <translation>PNG-Afbeeldingen (*.png)</translation>
    </message>
    <message>
        <location filename="../qrcodedialog.cpp" line="64"/>
        <source>Resulting URI too long, try to reduce the text for label / message.</source>
        <translation>Resulterende URI te lang, probeer de tekst korter te maken voor het label/bericht.</translation>
    </message>
    <message>
        <location filename="../forms/qrcodedialog.ui" line="105"/>
        <source>BTC</source>
        <translation>BTC</translation>
    </message>
    <message>
        <location filename="../qrcodedialog.cpp" line="121"/>
        <source>Save Image...</source>
        <translation>Afbeelding Opslaan...</translation>
    </message>
    <message>
        <location filename="../forms/qrcodedialog.ui" line="144"/>
        <source>Message:</source>
        <translation>Bericht:</translation>
    </message>
    <message>
        <location filename="../forms/qrcodedialog.ui" line="186"/>
        <source>&amp;Save As...</source>
        <translation>&amp;Opslaan Als...</translation>
    </message>
    <message>
        <location filename="../qrcodedialog.cpp" line="46"/>
        <source>Error encoding URI into QR Code.</source>
        <translation>Fout tijdens encoderen URI in QR-code</translation>
    </message>
    <message>
        <location filename="../forms/qrcodedialog.ui" line="14"/>
        <source>Dialog</source>
        <translation>Dialoog</translation>
    </message>
    <message>
        <location filename="../forms/qrcodedialog.ui" line="32"/>
        <source>QR Code</source>
        <translation>QR-code</translation>
    </message>
    <message>
        <location filename="../forms/qrcodedialog.ui" line="55"/>
        <source>Request Payment</source>
        <translation>Vraag betaling aan</translation>
    </message>
</context>
<context>
    <name>SendCoinsDialog</name>
    <message>
        <location filename="../forms/sendcoinsdialog.ui" line="64"/>
        <source>Send to multiple recipients at once</source>
        <translation>Verstuur aan verschillende ontvangers ineens</translation>
    </message>
    <message>
        <location filename="../forms/sendcoinsdialog.ui" line="84"/>
        <source>Remove all transaction fields</source>
        <translation>Verwijder alle transactievelden</translation>
    </message>
    <message>
        <location filename="../forms/sendcoinsdialog.ui" line="106"/>
        <source>Balance:</source>
        <translation>Saldo:</translation>
    </message>
    <message>
        <location filename="../sendcoinsdialog.cpp" line="95"/>
        <source>&lt;b&gt;%1&lt;/b&gt; to %2 (%3)</source>
        <translation>&lt;b&gt;%1&lt;/b&gt; aan %2 (%3)</translation>
    </message>
    <message>
        <location filename="../sendcoinsdialog.cpp" line="100"/>
        <source>Confirm send coins</source>
        <translation>Bevestig versturen munten</translation>
    </message>
    <message>
        <location filename="../sendcoinsdialog.cpp" line="101"/>
        <source>Are you sure you want to send %1?</source>
        <translation>Weet u zeker dat u %1 wil versturen?</translation>
    </message>
    <message>
        <location filename="../sendcoinsdialog.cpp" line="101"/>
        <source> and </source>
        <translation> en </translation>
    </message>
    <message>
        <location filename="../sendcoinsdialog.cpp" line="124"/>
        <source>The recipient address is not valid, please recheck.</source>
        <translation>Het ontvangstadres is niet geldig, controleer uw invoer.</translation>
    </message>
    <message>
        <location filename="../sendcoinsdialog.cpp" line="129"/>
        <source>The amount to pay must be larger than 0.</source>
        <translation>Het ingevoerde bedrag moet groter zijn dan 0.</translation>
    </message>
    <message>
        <location filename="../sendcoinsdialog.cpp" line="134"/>
        <source>The amount exceeds your balance.</source>
        <translation>Bedrag is hoger dan uw huidige saldo</translation>
    </message>
    <message>
        <location filename="../forms/sendcoinsdialog.ui" line="14"/>
        <location filename="../sendcoinsdialog.cpp" line="123"/>
        <location filename="../sendcoinsdialog.cpp" line="128"/>
        <location filename="../sendcoinsdialog.cpp" line="133"/>
        <location filename="../sendcoinsdialog.cpp" line="138"/>
        <location filename="../sendcoinsdialog.cpp" line="144"/>
        <location filename="../sendcoinsdialog.cpp" line="149"/>
        <location filename="../sendcoinsdialog.cpp" line="154"/>
        <source>Send Coins</source>
        <translation>Verstuur munten</translation>
    </message>
    <message>
        <location filename="../forms/sendcoinsdialog.ui" line="87"/>
        <source>Clear all</source>
        <translation>Verwijder alles</translation>
    </message>
    <message>
        <location filename="../forms/sendcoinsdialog.ui" line="113"/>
        <source>123.456 BTC</source>
        <translation>123.456 BTC</translation>
    </message>
    <message>
<<<<<<< HEAD
        <location filename="../forms/sendcoinsdialog.ui" line="144"/>
        <source>Confirm the send action</source>
        <translation>Bevestig de verstuuractie</translation>
    </message>
    <message>
        <location filename="../forms/sendcoinsdialog.ui" line="147"/>
        <source>S&amp;end</source>
        <translation>&amp;Verstuur</translation>
=======
        <location filename="../forms/sendcoinsentry.ui" line="14"/>
        <source>Form</source>
        <translation>Vorm</translation>
>>>>>>> 13b0b1cd
    </message>
    <message>
        <location filename="../forms/sendcoinsdialog.ui" line="67"/>
        <source>&amp;Add recipient...</source>
        <translation>Voeg &amp;ontvanger toe...</translation>
    </message>
    <message>
        <location filename="../sendcoinsdialog.cpp" line="145"/>
        <source>Duplicate address found, can only send to each address once per send operation.</source>
        <translation>Dubbel adres gevonden, u kunt slechts eenmaal naar een bepaald adres verzenden per verstuurtransactie</translation>
    </message>
    <message>
        <location filename="../sendcoinsdialog.cpp" line="139"/>
        <source>The total exceeds your balance when the %1 transaction fee is included.</source>
        <translation>Totaal overschrijdt uw huidige saldo wanneer de %1 transactiekosten worden meegerekend</translation>
    </message>
    <message>
        <location filename="../sendcoinsdialog.cpp" line="150"/>
        <source>Error: Transaction creation failed.</source>
        <translation>Fout: Aanmaak transactie mislukt</translation>
    </message>
    <message>
        <location filename="../sendcoinsdialog.cpp" line="155"/>
        <source>Error: The transaction was rejected. This might happen if some of the coins in your wallet were already spent, such as if you used a copy of wallet.dat and coins were spent in the copy but not marked as spent here.</source>
        <translation>Fout: De transactie was afgewezen. Dit kan gebeuren als u eerder uitgegeven munten opnieuw wilt versturen, zoals wanneer u een kopie van uw portemonneebestand (wallet.dat) heeft gebruikt en in de kopie deze munten zijn uitgegeven, maar in de huidige portemonnee deze nog niet als zodanig zijn gemarkeerd.</translation>
    </message>
</context>
<context>
    <name>SendCoinsEntry</name>
    <message>
        <location filename="../forms/sendcoinsentry.ui" line="75"/>
        <source>&amp;Label:</source>
        <translation>&amp;Label:</translation>
    </message>
    <message>
        <location filename="../forms/sendcoinsentry.ui" line="93"/>
        <source>The address to send the payment to (e.g. 1NS17iag9jJgTHD1VXjvLCEnZuQ3rJDE9L)</source>
        <translation type="unfinished"></translation>
    </message>
    <message>
        <location filename="../forms/sendcoinsentry.ui" line="103"/>
        <source>Choose address from address book</source>
        <translation>Kies adres uit adresboek</translation>
    </message>
    <message>
        <location filename="../forms/sendcoinsentry.ui" line="113"/>
        <source>Alt+A</source>
        <translation>Alt+A</translation>
    </message>
    <message>
        <location filename="../forms/sendcoinsentry.ui" line="120"/>
        <source>Paste address from clipboard</source>
        <translation>Plak adres vanuit klembord</translation>
    </message>
    <message>
        <location filename="../forms/sendcoinsentry.ui" line="130"/>
        <source>Alt+P</source>
        <translation>Alt+P</translation>
    </message>
    <message>
        <location filename="../forms/sendcoinsentry.ui" line="137"/>
        <source>Remove this recipient</source>
        <translation>Verwijder deze ontvanger</translation>
    </message>
    <message>
        <location filename="../forms/sendcoinsentry.ui" line="29"/>
        <source>A&amp;mount:</source>
        <translation>Bedra&amp;g:</translation>
    </message>
    <message>
        <location filename="../forms/sendcoinsentry.ui" line="14"/>
        <source>Form</source>
        <translation>Vorm</translation>
    </message>
    <message>
        <location filename="../forms/sendcoinsentry.ui" line="42"/>
        <source>Pay &amp;To:</source>
        <translation>Betaal &amp;Aan:</translation>
    </message>
    <message>
        <location filename="../forms/sendcoinsentry.ui" line="66"/>
        <location filename="../sendcoinsentry.cpp" line="26"/>
        <source>Enter a label for this address to add it to your address book</source>
        <translation>Vul een label in voor dit adres om het toe te voegen aan uw adresboek</translation>
    </message>
    <message>
        <location filename="../forms/sendcoinsentry.ui" line="93"/>
        <source>The address to send the payment to  (e.g. 1NS17iag9jJgTHD1VXjvLCEnZuQ3rJDE9L)</source>
        <translation>Het adres waaraan u wilt betalen  (bijv. 1NS17iag9jJgTHD1VXjvLCEnZuQ3rJDE9L)</translation>
    </message>
    <message>
        <location filename="../sendcoinsentry.cpp" line="25"/>
        <source>Enter a Bitcoin address (e.g. 1NS17iag9jJgTHD1VXjvLCEnZuQ3rJDE9L)</source>
        <translation>Vul een Bitcoinadres in (bijv. 1NS17iag9jJgTHD1VXjvLCEnZuQ3rJDE9L)</translation>
    </message>
</context>
<context>
    <name>TransactionDesc</name>
    <message>
        <location filename="../transactiondesc.cpp" line="22"/>
        <source>Open until %1</source>
        <translation>Openen totdat %1</translation>
    </message>
    <message>
        <location filename="../transactiondesc.cpp" line="30"/>
        <source>%1/unconfirmed</source>
        <translation>%1/onbevestigd</translation>
    </message>
    <message>
        <location filename="../transactiondesc.cpp" line="32"/>
        <source>%1 confirmations</source>
        <translation>%1 bevestigingen</translation>
    </message>
    <message>
        <location filename="../transactiondesc.cpp" line="20"/>
        <source>Open for %1 blocks</source>
        <translation>Openen voor %1 blokken</translation>
    </message>
    <message>
        <location filename="../transactiondesc.cpp" line="28"/>
        <source>%1/offline?</source>
        <translation>%1/niet verbonden?</translation>
    </message>
    <message>
        <location filename="../transactiondesc.cpp" line="50"/>
        <source>&lt;b&gt;Status:&lt;/b&gt; </source>
        <translation>&lt;b&gt;Status:&lt;/b&gt;</translation>
    </message>
    <message>
        <location filename="../transactiondesc.cpp" line="57"/>
        <source>, broadcast through %1 node</source>
        <translation>, uitgezonden naar %1 node</translation>
    </message>
    <message>
        <location filename="../transactiondesc.cpp" line="59"/>
        <source>, broadcast through %1 nodes</source>
        <translation>, uitgezonden naar %1 nodes</translation>
    </message>
    <message>
        <location filename="../transactiondesc.cpp" line="63"/>
        <source>&lt;b&gt;Date:&lt;/b&gt; </source>
        <translation>&lt;b&gt;Datum:&lt;/b&gt;</translation>
    </message>
    <message>
        <location filename="../transactiondesc.cpp" line="70"/>
        <source>&lt;b&gt;Source:&lt;/b&gt; Generated&lt;br&gt;</source>
        <translation>&lt;b&gt;Bron:&lt;/b&gt;Gegenereerd&lt;br&gt;</translation>
    </message>
    <message>
        <location filename="../transactiondesc.cpp" line="75"/>
        <location filename="../transactiondesc.cpp" line="92"/>
        <source>&lt;b&gt;From:&lt;/b&gt; </source>
        <translation>&lt;b&gt;Van:&lt;/b&gt; </translation>
    </message>
    <message>
        <location filename="../transactiondesc.cpp" line="93"/>
        <location filename="../transactiondesc.cpp" line="116"/>
        <location filename="../transactiondesc.cpp" line="175"/>
        <source>&lt;b&gt;To:&lt;/b&gt; </source>
        <translation>&lt;b&gt;Aan:&lt;/b&gt; </translation>
    </message>
    <message>
        <location filename="../transactiondesc.cpp" line="135"/>
        <source>(%1 matures in %2 more blocks)</source>
        <translation>(%1 komt beschikbaar na %2 blokken)</translation>
    </message>
    <message>
        <location filename="../transactiondesc.cpp" line="183"/>
        <location filename="../transactiondesc.cpp" line="191"/>
        <location filename="../transactiondesc.cpp" line="206"/>
        <source>&lt;b&gt;Debit:&lt;/b&gt; </source>
        <translation>&lt;b&gt;Af:&lt;/b&gt; </translation>
    </message>
    <message>
        <location filename="../transactiondesc.cpp" line="221"/>
        <source>Comment:</source>
        <translation>Opmerking:</translation>
    </message>
    <message>
        <location filename="../transactiondesc.cpp" line="223"/>
        <source>Transaction ID:</source>
        <translation>Transactie-ID:</translation>
    </message>
    <message>
        <location filename="../transactiondesc.cpp" line="55"/>
        <source>, has not been successfully broadcast yet</source>
        <translation>, is nog niet met succes uitgezonden</translation>
    </message>
    <message>
        <location filename="../transactiondesc.cpp" line="92"/>
        <source>unknown</source>
        <translation>onbekend</translation>
    </message>
    <message>
        <location filename="../transactiondesc.cpp" line="96"/>
        <source> (yours, label: </source>
        <translation>(Uw adres, label:</translation>
    </message>
    <message>
        <location filename="../transactiondesc.cpp" line="98"/>
        <source> (yours)</source>
        <translation>(uw)</translation>
    </message>
    <message>
        <location filename="../transactiondesc.cpp" line="133"/>
        <location filename="../transactiondesc.cpp" line="147"/>
        <location filename="../transactiondesc.cpp" line="192"/>
        <location filename="../transactiondesc.cpp" line="209"/>
        <source>&lt;b&gt;Credit:&lt;/b&gt; </source>
        <translation>&lt;b&gt;Bij:&lt;/b&gt;</translation>
    </message>
    <message>
        <location filename="../transactiondesc.cpp" line="139"/>
        <source>(not accepted)</source>
        <translation>(niet geaccepteerd)</translation>
    </message>
    <message>
        <location filename="../transactiondesc.cpp" line="197"/>
        <source>&lt;b&gt;Transaction fee:&lt;/b&gt; </source>
        <translation>&lt;b&gt;Transactiekosten:&lt;/b&gt; </translation>
    </message>
    <message>
        <location filename="../transactiondesc.cpp" line="213"/>
        <source>&lt;b&gt;Net amount:&lt;/b&gt; </source>
        <translation>&lt;b&gt;Netto bedrag:&lt;/b&gt;</translation>
    </message>
    <message>
        <location filename="../transactiondesc.cpp" line="219"/>
        <source>Message:</source>
        <translation>Bericht:</translation>
    </message>
    <message>
        <location filename="../transactiondesc.cpp" line="226"/>
        <source>Generated coins must wait 120 blocks before they can be spent.  When you generated this block, it was broadcast to the network to be added to the block chain.  If it fails to get into the chain, it will change to &quot;not accepted&quot; and not be spendable.  This may occasionally happen if another node generates a block within a few seconds of yours.</source>
        <translation>Gegeneerde munten moeten 120 blokken wachten voor ze kunnen worden uitgegeven. Uw net gegenereerde blok is uitgezonden aan het netwerk om te worden toegevoegd aan de blokkenketen. Als het niet wordt geaccepteerd in de keten, zal het blok als &quot;ongeldig&quot; worden aangemerkt en kan het niet worden uitgegeven. Dit kan soms gebeuren als een andere node net iets sneller een blok heeft gegenereerd; een paar seconden voor het uwe.</translation>
    </message>
</context>
<context>
    <name>TransactionDescDialog</name>
    <message>
        <location filename="../forms/transactiondescdialog.ui" line="14"/>
        <source>Transaction details</source>
        <translation>Transactiedetails</translation>
    </message>
    <message>
        <location filename="../forms/transactiondescdialog.ui" line="20"/>
        <source>This pane shows a detailed description of the transaction</source>
        <translation>Dit venster laat een uitgebreide beschrijving van de transactie zien</translation>
    </message>
</context>
<context>
    <name>TransactionTableModel</name>
    <message>
        <location filename="../transactiontablemodel.cpp" line="214"/>
        <source>Amount</source>
        <translation>Bedrag</translation>
    </message>
    <message>
        <location filename="../transactiontablemodel.cpp" line="214"/>
        <source>Address</source>
        <translation>Adres</translation>
    </message>
    <message numerus="yes">
        <location filename="../transactiontablemodel.cpp" line="277"/>
        <source>Open for %n block(s)</source>
        <translation>
            <numerusform>Open gedurende %n blok</numerusform>
            <numerusform>Open gedurende %n blokken</numerusform>
        </translation>
    </message>
    <message>
        <location filename="../transactiontablemodel.cpp" line="280"/>
        <source>Open until %1</source>
        <translation>Open tot %1</translation>
    </message>
    <message>
        <location filename="../transactiontablemodel.cpp" line="283"/>
        <source>Offline (%1 confirmations)</source>
        <translation>Niet verbonden (%1 bevestigingen)</translation>
    </message>
    <message>
        <location filename="../transactiontablemodel.cpp" line="306"/>
        <source>Generated but not accepted</source>
        <translation>Gegenereerd maar niet geaccepteerd</translation>
    </message>
    <message>
        <location filename="../transactiontablemodel.cpp" line="351"/>
        <source>Received from</source>
        <translation>Ontvangen van</translation>
    </message>
    <message>
        <location filename="../transactiontablemodel.cpp" line="354"/>
        <source>Sent to</source>
        <translation>Verzonden aan</translation>
    </message>
    <message>
        <location filename="../transactiontablemodel.cpp" line="356"/>
        <source>Payment to yourself</source>
        <translation>Betaling aan uzelf</translation>
    </message>
    <message>
        <location filename="../transactiontablemodel.cpp" line="358"/>
        <source>Mined</source>
        <translation>Ontgonnen</translation>
    </message>
    <message>
        <location filename="../transactiontablemodel.cpp" line="396"/>
        <source>(n/a)</source>
        <translation>(nvt)</translation>
    </message>
    <message>
        <location filename="../transactiontablemodel.cpp" line="595"/>
        <source>Transaction status. Hover over this field to show number of confirmations.</source>
        <translation>Transactiestatus. Houd de muiscursor boven dit veld om het aantal bevestigingen te laten zien.</translation>
    </message>
    <message>
        <location filename="../transactiontablemodel.cpp" line="597"/>
        <source>Date and time that the transaction was received.</source>
        <translation>Datum en tijd waarop deze transactie is ontvangen.</translation>
    </message>
    <message>
        <location filename="../transactiontablemodel.cpp" line="599"/>
        <source>Type of transaction.</source>
        <translation>Type transactie.</translation>
    </message>
    <message>
        <location filename="../transactiontablemodel.cpp" line="601"/>
        <source>Destination address of transaction.</source>
        <translation>Ontvangend adres van transactie</translation>
    </message>
    <message>
        <location filename="../transactiontablemodel.cpp" line="603"/>
        <source>Amount removed from or added to balance.</source>
        <translation>Bedrag verwijderd van of toegevoegd aan saldo</translation>
    </message>
    <message>
        <location filename="../transactiontablemodel.cpp" line="214"/>
        <source>Date</source>
        <translation>Datum</translation>
    </message>
    <message>
        <location filename="../transactiontablemodel.cpp" line="214"/>
        <source>Type</source>
        <translation>Type</translation>
    </message>
    <message>
        <location filename="../transactiontablemodel.cpp" line="286"/>
        <source>Unconfirmed (%1 of %2 confirmations)</source>
        <translation>Onbevestigd (%1 van %2 bevestigd)</translation>
    </message>
    <message>
        <location filename="../transactiontablemodel.cpp" line="303"/>
        <source>This block was not received by any other nodes and will probably not be accepted!</source>
        <translation>Dit blok is niet ontvangen bij andere nodes en zal waarschijnlijk niet worden geaccepteerd!</translation>
    </message>
    <message>
        <location filename="../transactiontablemodel.cpp" line="349"/>
        <source>Received with</source>
        <translation>Ontvangen met</translation>
    </message>
    <message>
        <location filename="../transactiontablemodel.cpp" line="289"/>
        <source>Confirmed (%1 confirmations)</source>
        <translation>Bevestigd (%1 bevestigingen)</translation>
    </message>
    <message numerus="yes">
        <location filename="../transactiontablemodel.cpp" line="297"/>
        <source>Mined balance will be available in %n more blocks</source>
        <translation>
            <numerusform>Ontgonnen saldo komt beschikbaar na %n blok</numerusform>
            <numerusform>Ontgonnen saldo komt beschikbaar na %n blokken</numerusform>
        </translation>
    </message>
</context>
<context>
    <name>TransactionView</name>
    <message>
        <location filename="../transactionview.cpp" line="384"/>
        <source>Range:</source>
        <translation>Bereik:</translation>
    </message>
    <message>
        <location filename="../transactionview.cpp" line="392"/>
        <source>to</source>
        <translation>naar</translation>
    </message>
    <message>
        <location filename="../transactionview.cpp" line="55"/>
        <location filename="../transactionview.cpp" line="71"/>
        <source>All</source>
        <translation>Alles</translation>
    </message>
    <message>
        <location filename="../transactionview.cpp" line="84"/>
        <source>Enter address or label to search</source>
        <translation>Vul adres of label in om te zoeken</translation>
    </message>
    <message>
        <location filename="../transactionview.cpp" line="282"/>
        <source>Label</source>
        <translation>Label</translation>
    </message>
    <message>
        <location filename="../transactionview.cpp" line="58"/>
        <source>This month</source>
        <translation>Deze maand</translation>
    </message>
    <message>
        <location filename="../transactionview.cpp" line="90"/>
        <source>Min amount</source>
        <translation>Min. bedrag</translation>
    </message>
    <message>
        <location filename="../transactionview.cpp" line="124"/>
        <source>Copy address</source>
        <translation>Kopieer adres</translation>
    </message>
    <message>
        <location filename="../transactionview.cpp" line="126"/>
        <source>Copy amount</source>
        <translation>Kopieer bedrag</translation>
    </message>
    <message>
        <location filename="../transactionview.cpp" line="61"/>
        <source>Range...</source>
        <translation>Bereik...</translation>
    </message>
    <message>
        <location filename="../transactionview.cpp" line="127"/>
        <source>Edit label</source>
        <translation>Bewerk label</translation>
    </message>
    <message>
        <location filename="../transactionview.cpp" line="74"/>
        <source>Sent to</source>
        <translation>Verzonden aan</translation>
    </message>
    <message>
        <location filename="../transactionview.cpp" line="270"/>
        <source>Export Transaction Data</source>
        <translation>Exporteer transactiegegevens</translation>
    </message>
    <message>
        <location filename="../transactionview.cpp" line="77"/>
        <source>Mined</source>
        <translation>Ontgonnen</translation>
    </message>
    <message>
        <location filename="../transactionview.cpp" line="271"/>
        <source>Comma separated file (*.csv)</source>
        <translation>Kommagescheiden bestand (*.csv)</translation>
    </message>
    <message>
        <location filename="../transactionview.cpp" line="279"/>
        <source>Confirmed</source>
        <translation>Bevestigd</translation>
    </message>
    <message>
        <location filename="../transactionview.cpp" line="125"/>
        <source>Copy label</source>
        <translation>Kopieer label</translation>
    </message>
    <message>
        <location filename="../transactionview.cpp" line="280"/>
        <source>Date</source>
        <translation>Datum</translation>
    </message>
    <message>
        <location filename="../transactionview.cpp" line="281"/>
        <source>Type</source>
        <translation>Type</translation>
    </message>
    <message>
        <location filename="../transactionview.cpp" line="283"/>
        <source>Address</source>
        <translation>Adres</translation>
    </message>
    <message>
        <location filename="../transactionview.cpp" line="284"/>
        <source>Amount</source>
        <translation>Bedrag</translation>
    </message>
    <message>
        <location filename="../transactionview.cpp" line="289"/>
        <source>Error exporting</source>
        <translation>Fout bij exporteren</translation>
    </message>
    <message>
        <location filename="../transactionview.cpp" line="289"/>
        <source>Could not write to file %1.</source>
        <translation>Kon niet schrijven naar bestand %1.</translation>
    </message>
    <message>
        <location filename="../transactionview.cpp" line="76"/>
        <source>To yourself</source>
        <translation>Aan uzelf</translation>
    </message>
    <message>
        <location filename="../transactionview.cpp" line="57"/>
        <source>This week</source>
        <translation>Deze week</translation>
    </message>
    <message>
        <location filename="../transactionview.cpp" line="59"/>
        <source>Last month</source>
        <translation>Vorige maand</translation>
    </message>
    <message>
        <location filename="../transactionview.cpp" line="60"/>
        <source>This year</source>
        <translation>Dit jaar</translation>
    </message>
    <message>
        <location filename="../transactionview.cpp" line="72"/>
        <source>Received with</source>
        <translation>Ontvangen met</translation>
    </message>
    <message>
        <location filename="../transactionview.cpp" line="78"/>
        <source>Other</source>
        <translation>Anders</translation>
    </message>
    <message>
        <location filename="../transactionview.cpp" line="128"/>
        <source>Show details...</source>
        <translation>Toon details...</translation>
    </message>
    <message>
        <location filename="../transactionview.cpp" line="285"/>
        <source>ID</source>
        <translation>ID</translation>
    </message>
    <message>
        <location filename="../transactionview.cpp" line="56"/>
        <source>Today</source>
        <translation>Vandaag</translation>
    </message>
</context>
<context>
    <name>WalletModel</name>
    <message>
        <location filename="../walletmodel.cpp" line="142"/>
        <source>Sending...</source>
        <translation>Versturen...</translation>
    </message>
</context>
<context>
    <name>bitcoin-core</name>
    <message>
<<<<<<< HEAD
        <location filename="../bitcoinstrings.cpp" line="109"/>
        <source>Cannot obtain a lock on data directory %s.  Bitcoin is probably already running.</source>
        <translation>Kan geen lock op de datamap %s verkrijgen. Bitcoin draait vermoedelijk reeds.</translation>
    </message>
    <message>
        <location filename="../bitcoinstrings.cpp" line="115"/>
=======
        <location filename="../bitcoinstrings.cpp" line="75"/>
        <source>Loading addresses...</source>
        <translation>Adressen aan het laden...</translation>
    </message>
    <message>
        <location filename="../bitcoinstrings.cpp" line="77"/>
>>>>>>> 13b0b1cd
        <source>Loading block index...</source>
        <translation>Blokindex aan het laden...</translation>
    </message>
    <message>
        <location filename="../bitcoinstrings.cpp" line="125"/>
        <source>Rescanning...</source>
        <translation>Opnieuw aan het scannen ...</translation>
    </message>
    <message>
        <location filename="../bitcoinstrings.cpp" line="126"/>
        <source>Done loading</source>
        <translation>Klaar met laden</translation>
    </message>
    <message>
        <location filename="../bitcoinstrings.cpp" line="120"/>
        <source>Wallet needed to be rewritten: restart Bitcoin to complete</source>
        <translation>Portemonnee moest herschreven worden: Herstart Bitcoin om te voltooien</translation>
    </message>
    <message>
        <location filename="../bitcoinstrings.cpp" line="121"/>
        <source>Error loading wallet.dat</source>
        <translation>Fout bij laden wallet.dat</translation>
    </message>
    <message>
        <location filename="../bitcoinstrings.cpp" line="122"/>
        <source>Cannot downgrade wallet</source>
        <translation>Kan portemonnee niet downgraden</translation>
    </message>
    <message>
        <location filename="../bitcoinstrings.cpp" line="124"/>
        <source>Cannot write default address</source>
        <translation>Kan standaard adres niet schrijven</translation>
    </message>
    <message>
        <location filename="../bitcoinstrings.cpp" line="46"/>
        <source>Options:</source>
        <translation>Opties:
</translation>
    </message>
    <message>
        <location filename="../bitcoinstrings.cpp" line="43"/>
        <source>Send command to -server or bitcoind</source>
        <translation>Stuur commando naar -server of bitcoind
</translation>
    </message>
    <message>
        <location filename="../bitcoinstrings.cpp" line="50"/>
        <source>Don&apos;t generate coins</source>
        <translation>Genereer geen munten
</translation>
    </message>
    <message>
        <location filename="../bitcoinstrings.cpp" line="53"/>
        <source>Specify data directory</source>
        <translation>Stel datamap in
</translation>
    </message>
    <message>
        <location filename="../bitcoinstrings.cpp" line="54"/>
        <source>Set database cache size in megabytes (default: 25)</source>
        <translation>Stel databankcachegrootte in in megabytes (standaard: 25)</translation>
    </message>
    <message>
        <location filename="../bitcoinstrings.cpp" line="59"/>
        <source>Listen for connections on &lt;port&gt; (default: 8333 or testnet: 18333)</source>
        <translation>Luister voor verbindingen op &lt;poort&gt; (standaard: 8333 of testnet: 18333)</translation>
    </message>
    <message>
        <location filename="../bitcoinstrings.cpp" line="61"/>
        <source>Add a node to connect to and attempt to keep the connection open</source>
        <translation>Voeg een knooppunt om te verbinden toe en probeer de verbinding open te houden</translation>
    </message>
    <message>
        <location filename="../bitcoinstrings.cpp" line="83"/>
        <source>Send trace/debug info to console instead of debug.log file</source>
        <translation>Stuur trace/debug-info naar de console in plaats van het debug.log bestand</translation>
    </message>
    <message>
        <location filename="../bitcoinstrings.cpp" line="86"/>
        <source>Password for JSON-RPC connections</source>
        <translation>Wachtwoord voor JSON-RPC verbindingen
</translation>
    </message>
    <message>
        <location filename="../bitcoinstrings.cpp" line="89"/>
        <source>Send commands to node running on &lt;ip&gt; (default: 127.0.0.1)</source>
        <translation>Verstuur commando&apos;s naar proces dat op &lt;ip&gt; draait (standaard: 127.0.0.1)
</translation>
    </message>
    <message>
<<<<<<< HEAD
        <location filename="../bitcoinstrings.cpp" line="68"/>
        <source>Number of seconds to keep misbehaving peers from reconnecting (default: 86400)</source>
        <translation>Aantal seconden dat zich misdragende peers niet opnieuw mogen verbinden (standaard: 86400)</translation>
=======
        <location filename="../bitcoinstrings.cpp" line="72"/>
        <source>Cannot obtain a lock on data directory %s. Bitcoin is probably already running.</source>
        <translation type="unfinished"></translation>
    </message>
    <message>
        <location filename="../bitcoinstrings.cpp" line="76"/>
        <source>Error loading addr.dat</source>
        <translation>Fout bij laden addr.dat</translation>
>>>>>>> 13b0b1cd
    </message>
    <message>
        <location filename="../bitcoinstrings.cpp" line="129"/>
        <source>Warning: -paytxfee is set very high.  This is the transaction fee you will pay if you send a transaction.</source>
        <translation>Waarschuwing: -paytxfee is zeer hoog ingesteld.  Dit zijn de transactiekosten die u betaalt bij het versturen van een transactie.</translation>
    </message>
    <message>
        <location filename="../bitcoinstrings.cpp" line="133"/>
        <source>Unable to bind to port %d on this computer.  Bitcoin is probably already running.</source>
        <translation>Kan niet binden aan poort %d op deze computer. Bitcoin draait vermoedelijk reeds.</translation>
    </message>
    <message>
        <location filename="../bitcoinstrings.cpp" line="38"/>
        <source>Warning: Please check that your computer&apos;s date and time are correct.  If your clock is wrong Bitcoin will not work properly.</source>
        <translation>Waarschuwing: Controleer dat de datum en tijd op uw computer correct zijn ingesteld. Als uw klok fout staat zal Bitcoin niet correct werken.</translation>
    </message>
    <message>
        <location filename="../bitcoinstrings.cpp" line="102"/>
        <source>Server certificate file (default: server.cert)</source>
        <translation>Certificaat-bestand voor server (standaard: server.cert)
</translation>
    </message>
    <message>
        <location filename="../bitcoinstrings.cpp" line="77"/>
        <source>Fee per KB to add to transactions you send</source>
        <translation>Kosten per KB om aan transacties toe te voegen die u verstuurt</translation>
    </message>
    <message>
        <location filename="../bitcoinstrings.cpp" line="79"/>
        <source>Run in the background as a daemon and accept commands</source>
        <translation>Draai in de achtergrond als daemon en aanvaard commando&apos;s
</translation>
    </message>
    <message>
        <location filename="../bitcoinstrings.cpp" line="80"/>
        <source>Use the test network</source>
        <translation>Gebruik het testnetwerk
</translation>
    </message>
    <message>
        <location filename="../bitcoinstrings.cpp" line="82"/>
        <source>Prepend debug output with timestamp</source>
        <translation>Voorzie de debuggingsuitvoer van een tijdsaanduiding</translation>
    </message>
    <message>
        <location filename="../bitcoinstrings.cpp" line="104"/>
        <source>Acceptable ciphers (default: TLSv1+HIGH:!SSLv2:!aNULL:!eNULL:!AH:!3DES:@STRENGTH)</source>
        <translation>Aanvaardbare ciphers (standaard: TLSv1+HIGH:!SSLv2:!aNULL:!eNULL:!AH:!3DES:@STRENGTH)</translation>
    </message>
    <message>
        <location filename="../bitcoinstrings.cpp" line="84"/>
        <source>Send trace/debug info to debugger</source>
        <translation>Stuur trace/debug-info naar debugger</translation>
    </message>
    <message>
        <location filename="../bitcoinstrings.cpp" line="90"/>
        <source>Execute command when the best block changes (%s in cmd is replaced by block hash)</source>
        <translation>Voer commando uit zodra het beste blok verandert (%s in cmd wordt vervangen door blockhash)</translation>
    </message>
    <message>
        <location filename="../bitcoinstrings.cpp" line="85"/>
        <source>Username for JSON-RPC connections</source>
        <translation>Gebruikersnaam voor JSON-RPC verbindingen
</translation>
    </message>
    <message>
        <location filename="../bitcoinstrings.cpp" line="87"/>
        <source>Listen for JSON-RPC connections on &lt;port&gt; (default: 8332)</source>
        <translation>Luister voor JSON-RPC verbindingen op &lt;poort&gt; (standaard: 8332)
</translation>
    </message>
    <message>
        <location filename="../bitcoinstrings.cpp" line="93"/>
        <source>Upgrade wallet to latest format</source>
        <translation>Vernieuw portemonnee naar nieuwste versie</translation>
    </message>
    <message>
        <location filename="../bitcoinstrings.cpp" line="94"/>
        <source>Set key pool size to &lt;n&gt; (default: 100)</source>
        <translation>Stel sleutelpoelgrootte in op &lt;n&gt; (standaard: 100)
</translation>
    </message>
    <message>
        <location filename="../bitcoinstrings.cpp" line="95"/>
        <source>Rescan the block chain for missing wallet transactions</source>
        <translation>Doorzoek de blokkenketen op ontbrekende portemonnee-transacties</translation>
    </message>
    <message>
        <location filename="../bitcoinstrings.cpp" line="96"/>
        <source>How many blocks to check at startup (default: 2500, 0 = all)</source>
        <translation>Het aantal blokken na te kijken bij opstarten (standaard: 2500, 0=alle)</translation>
    </message>
    <message>
        <location filename="../bitcoinstrings.cpp" line="97"/>
        <source>How thorough the block verification is (0-6, default: 1)</source>
        <translation>De grondigheid van de blokverificatie (0-6, standaard: 1)</translation>
    </message>
    <message>
        <location filename="../bitcoinstrings.cpp" line="101"/>
        <source>Use OpenSSL (https) for JSON-RPC connections</source>
        <translation>Gebruik OpenSSL (https) voor JSON-RPC verbindingen
</translation>
    </message>
    <message>
        <location filename="../bitcoinstrings.cpp" line="57"/>
        <source>Connect through socks4 proxy</source>
        <translation>Verbind via socks4 proxy
</translation>
    </message>
    <message>
        <location filename="../bitcoinstrings.cpp" line="71"/>
        <source>Maximum per-connection receive buffer, &lt;n&gt;*1000 bytes (default: 10000)</source>
        <translation>Maximale ontvangstbuffer per connectie, &lt;n&gt;*1000 bytes (standaard: 10000)</translation>
    </message>
    <message>
        <location filename="../bitcoinstrings.cpp" line="74"/>
        <source>Use Universal Plug and Play to map the listening port (default: 0)</source>
        <translation type="unfinished">Gebruik UPnP om de luisterende poort te mappen (standaard: 0)</translation>
    </message>
    <message>
        <location filename="../bitcoinstrings.cpp" line="62"/>
        <source>Connect only to the specified node</source>
        <translation>Verbind alleen met deze node
</translation>
    </message>
    <message>
        <location filename="../bitcoinstrings.cpp" line="64"/>
        <source>Accept connections from outside (default: 1)</source>
        <translation>Accepteer verbindingen van buitenaf (standaard: 1)</translation>
    </message>
    <message>
        <location filename="../bitcoinstrings.cpp" line="65"/>
        <source>Set language, for example &quot;de_DE&quot; (default: system locale)</source>
        <translation>Stel taal in, bijvoorbeeld &apos;&apos;de_DE&quot; (standaard: systeeminstellingen)</translation>
    </message>
    <message>
        <location filename="../bitcoinstrings.cpp" line="72"/>
        <source>Maximum per-connection send buffer, &lt;n&gt;*1000 bytes (default: 10000)</source>
        <translation>Maximale zendbuffer per connectie, &lt;n&gt;*1000 bytes (standaard: 10000)</translation>
    </message>
    <message>
        <location filename="../bitcoinstrings.cpp" line="73"/>
        <source>Use Universal Plug and Play to map the listening port (default: 1)</source>
        <translation type="unfinished">Gebruik UPnP om de luisterende poort te mappen (standaard: 1)</translation>
    </message>
    <message>
        <location filename="../bitcoinstrings.cpp" line="81"/>
        <source>Output extra debugging information</source>
        <translation>Toon extra debuggingsinformatie</translation>
    </message>
    <message>
        <location filename="../bitcoinstrings.cpp" line="9"/>
        <source>Error: This transaction requires a transaction fee of at least %s because of its amount, complexity, or use of recently received funds  </source>
        <translation>Fout: Deze transactie heeft transactiekosten nodig van tenminste %s, vanwege zijn grootte, ingewikkeldheid, of het gebruik van onlangs ontvangen munten </translation>
    </message>
    <message>
        <location filename="../bitcoinstrings.cpp" line="12"/>
        <source>Error: Transaction creation failed  </source>
        <translation>Fout: Aanmaak transactie mislukt</translation>
    </message>
    <message>
        <location filename="../bitcoinstrings.cpp" line="14"/>
        <source>Error: The transaction was rejected.  This might happen if some of the coins in your wallet were already spent, such as if you used a copy of wallet.dat and coins were spent in the copy but not marked as spent here.</source>
        <translation>Fout: De transactie was afgewezen. Dit kan gebeuren als u eerder uitgegeven munten opnieuw wilt versturen, zoals wanneer u een kopie van uw wallet.dat heeft gebruikt en in de kopie deze munten zijn gemarkeerd als uitgegeven, maar in de huidige nog niet.</translation>
    </message>
    <message>
        <location filename="../bitcoinstrings.cpp" line="13"/>
        <source>Sending...</source>
        <translation>Aan het versturen...</translation>
    </message>
    <message>
        <location filename="../bitcoinstrings.cpp" line="98"/>
        <source>
SSL options: (see the Bitcoin Wiki for SSL setup instructions)</source>
        <translation>
SSL opties: (zie de Bitcoin wiki voor SSL instructies)
</translation>
    </message>
    <message>
        <location filename="../bitcoinstrings.cpp" line="18"/>
        <source>Invalid amount</source>
        <translation>Ongeldig aantal</translation>
    </message>
    <message>
        <location filename="../bitcoinstrings.cpp" line="19"/>
        <source>Insufficient funds</source>
        <translation>Ontoereikend saldo</translation>
    </message>
    <message>
        <location filename="../bitcoinstrings.cpp" line="22"/>
        <source>%s, you must set a rpcpassword in the configuration file:
 %s
It is recommended you use the following random password:
rpcuser=bitcoinrpc
rpcpassword=%s
(you do not need to remember this password)
If the file does not exist, create it with owner-readable-only file permissions.
</source>
        <translation>%s, u moet een rpcpassword instellen in het configuratiebestand:
 %s
Het wordt aangeraden het volgende willekeurige wachtwoord te gebruiken:
rpcuser=bitcoinrpc
rpcpassword=%s
(U hoeft het wachtwoord niet te onthouden)
Als het bestand niet bestaat, maak het aan met een alleen-lezen-permissie.
</translation>
    </message>
    <message>
        <location filename="../bitcoinstrings.cpp" line="21"/>
        <source>To use the %s option</source>
        <translation>Om de %s optie te gebruiken</translation>
    </message>
    <message>
        <location filename="../bitcoinstrings.cpp" line="31"/>
        <source>Error</source>
        <translation>Fout</translation>
    </message>
    <message>
        <location filename="../bitcoinstrings.cpp" line="33"/>
        <source>You must set rpcpassword=&lt;password&gt; in the configuration file:
%s
If the file does not exist, create it with owner-readable-only file permissions.</source>
        <translation>U dient rpcpassword=&lt;wachtwoord&gt; in te stellen in het configuratiebestand:
%s
Als het bestand niet bestaat, maak het dan aan, met een alleen-lezen-permissie.</translation>
    </message>
    <message>
        <location filename="../bitcoinstrings.cpp" line="41"/>
        <source>Bitcoin version</source>
        <translation>Bitcoinversie</translation>
    </message>
    <message>
        <location filename="../bitcoinstrings.cpp" line="42"/>
        <source>Usage:</source>
        <translation>Gebruik:</translation>
    </message>
    <message>
        <location filename="../bitcoinstrings.cpp" line="55"/>
        <source>Set database disk log size in megabytes (default: 100)</source>
        <translation>Stel databankloggrootte in in megabytes (standaard: 100)</translation>
    </message>
    <message>
        <location filename="../bitcoinstrings.cpp" line="113"/>
        <source>Loading addresses...</source>
        <translation>Adressen aan het laden...</translation>
    </message>
    <message>
        <location filename="../bitcoinstrings.cpp" line="117"/>
        <source>Loading wallet...</source>
        <translation>Portemonnee aan het laden...</translation>
    </message>
    <message>
        <location filename="../bitcoinstrings.cpp" line="20"/>
        <source>Warning: Disk space is low</source>
        <translation>Waarschuwing: Weinig schijfruimte over</translation>
    </message>
    <message>
        <location filename="../bitcoinstrings.cpp" line="112"/>
        <source>Bitcoin</source>
        <translation>Bitcoin</translation>
    </message>
    <message>
        <location filename="../bitcoinstrings.cpp" line="128"/>
        <source>Invalid amount for -paytxfee=&lt;amount&gt;</source>
        <translation>Ongeldig bedrag voor -paytxfee=&lt;bedrag&gt;</translation>
    </message>
    <message>
        <location filename="../bitcoinstrings.cpp" line="132"/>
        <source>Error: CreateThread(StartNode) failed</source>
        <translation>Fout: CreateThread(StartNode) is mislukt</translation>
    </message>
    <message>
        <location filename="../bitcoinstrings.cpp" line="127"/>
        <source>Invalid -proxy address</source>
        <translation>Foutief -proxy adres</translation>
    </message>
    <message>
        <location filename="../bitcoinstrings.cpp" line="114"/>
        <source>Error loading addr.dat</source>
        <translation>Fout bij laden addr.dat</translation>
    </message>
    <message>
        <location filename="../bitcoinstrings.cpp" line="116"/>
        <source>Error loading blkindex.dat</source>
        <translation>Fout bij laden blkindex.dat</translation>
    </message>
    <message>
        <location filename="../bitcoinstrings.cpp" line="118"/>
        <source>Error loading wallet.dat: Wallet corrupted</source>
        <translation>Fout bij laden wallet.dat: Portemonnee corrupt</translation>
    </message>
    <message>
        <location filename="../bitcoinstrings.cpp" line="119"/>
        <source>Error loading wallet.dat: Wallet requires newer version of Bitcoin</source>
        <translation>Fout bij laden wallet.dat: Portemonnee vereist een nieuwere versie van Bitcoin</translation>
    </message>
    <message>
        <location filename="../bitcoinstrings.cpp" line="123"/>
        <source>Cannot initialize keypool</source>
        <translation>Kan sleutel-pool niet initialiseren</translation>
    </message>
    <message>
        <location filename="../bitcoinstrings.cpp" line="8"/>
        <source>Error: Wallet locked, unable to create transaction  </source>
        <translation>Fout: Portemonnee gesloten, transactie maken niet mogelijk </translation>
    </message>
    <message>
        <location filename="../bitcoinstrings.cpp" line="32"/>
        <source>An error occurred while setting up the RPC port %u for listening: %s</source>
        <translation>Er is een fout opgetreden tijdens het opzetten van de inkomende RPC-poort %u: %s</translation>
    </message>
    <message>
        <location filename="../bitcoinstrings.cpp" line="44"/>
        <source>List commands</source>
        <translation>List van commando&apos;s
</translation>
    </message>
    <message>
        <location filename="../bitcoinstrings.cpp" line="45"/>
        <source>Get help for a command</source>
        <translation>Toon hulp voor een commando
</translation>
    </message>
    <message>
        <location filename="../bitcoinstrings.cpp" line="47"/>
        <source>Specify configuration file (default: bitcoin.conf)</source>
        <translation>Specifieer configuratiebestand (standaard: bitcoin.conf)
</translation>
    </message>
    <message>
        <location filename="../bitcoinstrings.cpp" line="48"/>
        <source>Specify pid file (default: bitcoind.pid)</source>
        <translation>Specifieer pid-bestand (standaard: bitcoind.pid)
</translation>
    </message>
    <message>
        <location filename="../bitcoinstrings.cpp" line="49"/>
        <source>Generate coins</source>
        <translation>Genereer munten
</translation>
    </message>
    <message>
        <location filename="../bitcoinstrings.cpp" line="51"/>
        <source>Start minimized</source>
        <translation>Geminimaliseerd starten
</translation>
    </message>
    <message>
        <location filename="../bitcoinstrings.cpp" line="52"/>
        <source>Show splash screen on startup (default: 1)</source>
        <translation>Laat laadscherm zien bij het opstarten. (standaard: 1)</translation>
    </message>
    <message>
        <location filename="../bitcoinstrings.cpp" line="56"/>
        <source>Specify connection timeout (in milliseconds)</source>
        <translation>Specificeer de time-out tijd (in milliseconden)
</translation>
    </message>
    <message>
        <location filename="../bitcoinstrings.cpp" line="58"/>
        <source>Allow DNS lookups for addnode and connect</source>
        <translation>Sta DNS-naslag toe voor addnode en connect
</translation>
    </message>
    <message>
        <location filename="../bitcoinstrings.cpp" line="60"/>
        <source>Maintain at most &lt;n&gt; connections to peers (default: 125)</source>
        <translation>Onderhoud maximaal &lt;n&gt; verbindingen naar peers (standaard: 125)</translation>
    </message>
    <message>
        <location filename="../bitcoinstrings.cpp" line="63"/>
        <source>Find peers using internet relay chat (default: 0)</source>
        <translation>Vind anderen door middel van Internet Relay Chat (standaard: 0)</translation>
    </message>
    <message>
        <location filename="../bitcoinstrings.cpp" line="66"/>
        <source>Find peers using DNS lookup (default: 1)</source>
        <translation>Vind andere nodes d.m.v. DNS-naslag (standaard: 1)</translation>
    </message>
    <message>
        <location filename="../bitcoinstrings.cpp" line="67"/>
        <source>Threshold for disconnecting misbehaving peers (default: 100)</source>
        <translation>Drempel om verbinding te verbreken naar zich misdragende peers (standaard: 100)</translation>
    </message>
    <message>
        <location filename="../bitcoinstrings.cpp" line="78"/>
        <source>Accept command line and JSON-RPC commands</source>
        <translation>Aanvaard commandoregel en JSON-RPC commando&apos;s
</translation>
    </message>
    <message>
        <location filename="../bitcoinstrings.cpp" line="88"/>
        <source>Allow JSON-RPC connections from specified IP address</source>
        <translation>Sta JSON-RPC verbindingen van opgegeven IP adres toe
</translation>
    </message>
    <message>
        <location filename="../bitcoinstrings.cpp" line="103"/>
        <source>Server private key (default: server.pem)</source>
        <translation>Geheime sleutel voor server (standaard: server.pem)
</translation>
    </message>
    <message>
        <location filename="../bitcoinstrings.cpp" line="107"/>
        <source>This help message</source>
        <translation>Dit helpbericht
</translation>
    </message>
    <message>
        <location filename="../bitcoinstrings.cpp" line="75"/>
        <source>Detach block and address databases. Increases shutdown time (default: 0)</source>
        <translation>Ontkoppel blok- en adresdatabases. Verhoogt afsluittijd (standaard: 0)</translation>
    </message>
    <message>
        <location filename="../bitcoinstrings.cpp" line="108"/>
        <source>Usage</source>
        <translation>Gebruik</translation>
    </message>
</context>
</TS><|MERGE_RESOLUTION|>--- conflicted
+++ resolved
@@ -370,7 +370,7 @@
         <translation>Verstuur munten naar een bitcoin-adres</translation>
     </message>
     <message>
-        <location filename="../bitcoingui.cpp" line="638"/>
+        <location filename="../bitcoingui.cpp" line="636"/>
         <source>Sending...</source>
         <translation>Versturen...</translation>
     </message>
@@ -410,7 +410,6 @@
         <translation>&amp;Bestand</translation>
     </message>
     <message>
-<<<<<<< HEAD
         <location filename="../bitcoingui.cpp" line="253"/>
         <source>Encrypt or decrypt wallet</source>
         <translation>Versleutel of ontsleutel portemonnee</translation>
@@ -431,44 +430,17 @@
         <translation>&amp;Hulp</translation>
     </message>
     <message>
-        <location filename="../bitcoingui.cpp" line="826"/>
-=======
-        <location filename="../bitcoingui.cpp" line="615"/>
+        <location filename="../bitcoingui.cpp" line="632"/>
         <source>This transaction is over the size limit. You can still send it for a fee of %1, which goes to the nodes that process your transaction and helps to support the network. Do you want to pay the fee?</source>
         <translation type="unfinished"></translation>
     </message>
     <message>
-        <location filename="../bitcoingui.cpp" line="773"/>
-        <source>Wallet is &lt;b&gt;encrypted&lt;/b&gt; and currently &lt;b&gt;unlocked&lt;/b&gt;</source>
-        <translation>Portemonnee is &lt;b&gt;versleuteld&lt;/b&gt; en momenteel &lt;b&gt;geopend&lt;/b&gt;</translation>
-    </message>
-    <message>
-        <location filename="../bitcoingui.cpp" line="781"/>
-        <source>Wallet is &lt;b&gt;encrypted&lt;/b&gt; and currently &lt;b&gt;locked&lt;/b&gt;</source>
-        <translation>Portemonnee is &lt;b&gt;versleuteld&lt;/b&gt; en momenteel &lt;b&gt;gesloten&lt;/b&gt;</translation>
-    </message>
-    <message>
-        <location filename="../bitcoingui.cpp" line="804"/>
-        <source>Backup Wallet</source>
-        <translation>Backup Portemonnee</translation>
-    </message>
-    <message>
-        <location filename="../bitcoingui.cpp" line="804"/>
-        <source>Wallet Data (*.dat)</source>
-        <translation>Portemonnee-data (*.dat)</translation>
-    </message>
-    <message>
-        <location filename="../bitcoingui.cpp" line="807"/>
->>>>>>> 13b0b1cd
+        <location filename="../bitcoingui.cpp" line="824"/>
         <source>Backup Failed</source>
         <translation>Backup Mislukt</translation>
     </message>
     <message>
-<<<<<<< HEAD
-        <location filename="../bitcoingui.cpp" line="826"/>
-=======
-        <location filename="../bitcoingui.cpp" line="807"/>
->>>>>>> 13b0b1cd
+        <location filename="../bitcoingui.cpp" line="824"/>
         <source>There was an error trying to save the wallet data to the new location.</source>
         <translation>Er is een fout opgetreden bij het wegschrijven van de portemonnee-data naar de nieuwe locatie.</translation>
     </message>
@@ -532,44 +504,22 @@
         <translation>Laatst ontvangen blok is %1 gegenereerd.</translation>
     </message>
     <message>
-<<<<<<< HEAD
         <location filename="../bitcoingui.cpp" line="215"/>
         <source>Sign &amp;message</source>
         <translation>&amp;Onderteken Bericht</translation>
     </message>
     <message>
-        <location filename="../bitcoingui.cpp" line="633"/>
-        <source>This transaction is over the size limit.  You can still send it for a fee of %1, which goes to the nodes that process your transaction and helps to support the network.  Do you want to pay the fee?</source>
-        <translation>Deze transactie overschrijdt de groottelimiet. Om de transactie alsnog te versturen kunt u transactiekosten betalen van %1. Deze transactiekosten gaan naar de nodes die uw transactie verwerken en het helpt op deze manier bij het ondersteunen van het netwerk. Wilt u de transactiekosten betalen?</translation>
-    </message>
-    <message>
-        <location filename="../bitcoingui.cpp" line="665"/>
-=======
-        <location filename="../bitcoingui.cpp" line="259"/>
-        <source>&amp;Change Passphrase</source>
-        <translation>&amp;Wijzig Wachtwoord</translation>
-    </message>
-    <message>
-        <location filename="../bitcoingui.cpp" line="646"/>
->>>>>>> 13b0b1cd
+        <location filename="../bitcoingui.cpp" line="663"/>
         <source>Sent transaction</source>
         <translation>Verzonden transactie</translation>
     </message>
     <message>
-<<<<<<< HEAD
-        <location filename="../bitcoingui.cpp" line="666"/>
-=======
-        <location filename="../bitcoingui.cpp" line="647"/>
->>>>>>> 13b0b1cd
+        <location filename="../bitcoingui.cpp" line="664"/>
         <source>Incoming transaction</source>
         <translation>Binnenkomende transactie</translation>
     </message>
     <message>
-<<<<<<< HEAD
-        <location filename="../bitcoingui.cpp" line="667"/>
-=======
-        <location filename="../bitcoingui.cpp" line="648"/>
->>>>>>> 13b0b1cd
+        <location filename="../bitcoingui.cpp" line="665"/>
         <source>Date: %1
 Amount: %2
 Type: %3
@@ -587,12 +537,12 @@
         <translation>&amp;Over %1</translation>
     </message>
     <message>
-        <location filename="../bitcoingui.cpp" line="792"/>
+        <location filename="../bitcoingui.cpp" line="790"/>
         <source>Wallet is &lt;b&gt;encrypted&lt;/b&gt; and currently &lt;b&gt;unlocked&lt;/b&gt;</source>
         <translation>Portemonnee is &lt;b&gt;versleuteld&lt;/b&gt; en momenteel &lt;b&gt;geopend&lt;/b&gt;</translation>
     </message>
     <message>
-        <location filename="../bitcoingui.cpp" line="800"/>
+        <location filename="../bitcoingui.cpp" line="798"/>
         <source>Wallet is &lt;b&gt;encrypted&lt;/b&gt; and currently &lt;b&gt;locked&lt;/b&gt;</source>
         <translation>Portemonnee is &lt;b&gt;versleuteld&lt;/b&gt; en momenteel &lt;b&gt;gesloten&lt;/b&gt;</translation>
     </message>
@@ -671,7 +621,7 @@
         </translation>
     </message>
     <message>
-        <location filename="../bitcoingui.cpp" line="823"/>
+        <location filename="../bitcoingui.cpp" line="821"/>
         <source>Backup Wallet</source>
         <translation>Backup Portemonnee</translation>
     </message>
@@ -681,15 +631,9 @@
         <translation>Actie-werkbalk</translation>
     </message>
     <message>
-<<<<<<< HEAD
-        <location filename="../bitcoingui.cpp" line="823"/>
+        <location filename="../bitcoingui.cpp" line="821"/>
         <source>Wallet Data (*.dat)</source>
         <translation>Portemonnee-data (*.dat)</translation>
-=======
-        <location filename="../bitcoingui.cpp" line="619"/>
-        <source>Sending...</source>
-        <translation>Versturen...</translation>
->>>>>>> 13b0b1cd
     </message>
     <message>
         <location filename="../bitcoingui.cpp" line="198"/>
@@ -1180,7 +1124,6 @@
         <translation>123.456 BTC</translation>
     </message>
     <message>
-<<<<<<< HEAD
         <location filename="../forms/sendcoinsdialog.ui" line="144"/>
         <source>Confirm the send action</source>
         <translation>Bevestig de verstuuractie</translation>
@@ -1189,11 +1132,6 @@
         <location filename="../forms/sendcoinsdialog.ui" line="147"/>
         <source>S&amp;end</source>
         <translation>&amp;Verstuur</translation>
-=======
-        <location filename="../forms/sendcoinsentry.ui" line="14"/>
-        <source>Form</source>
-        <translation>Vorm</translation>
->>>>>>> 13b0b1cd
     </message>
     <message>
         <location filename="../forms/sendcoinsdialog.ui" line="67"/>
@@ -1278,11 +1216,6 @@
         <location filename="../sendcoinsentry.cpp" line="26"/>
         <source>Enter a label for this address to add it to your address book</source>
         <translation>Vul een label in voor dit adres om het toe te voegen aan uw adresboek</translation>
-    </message>
-    <message>
-        <location filename="../forms/sendcoinsentry.ui" line="93"/>
-        <source>The address to send the payment to  (e.g. 1NS17iag9jJgTHD1VXjvLCEnZuQ3rJDE9L)</source>
-        <translation>Het adres waaraan u wilt betalen  (bijv. 1NS17iag9jJgTHD1VXjvLCEnZuQ3rJDE9L)</translation>
     </message>
     <message>
         <location filename="../sendcoinsentry.cpp" line="25"/>
@@ -1743,21 +1676,12 @@
 <context>
     <name>bitcoin-core</name>
     <message>
-<<<<<<< HEAD
         <location filename="../bitcoinstrings.cpp" line="109"/>
         <source>Cannot obtain a lock on data directory %s.  Bitcoin is probably already running.</source>
         <translation>Kan geen lock op de datamap %s verkrijgen. Bitcoin draait vermoedelijk reeds.</translation>
     </message>
     <message>
         <location filename="../bitcoinstrings.cpp" line="115"/>
-=======
-        <location filename="../bitcoinstrings.cpp" line="75"/>
-        <source>Loading addresses...</source>
-        <translation>Adressen aan het laden...</translation>
-    </message>
-    <message>
-        <location filename="../bitcoinstrings.cpp" line="77"/>
->>>>>>> 13b0b1cd
         <source>Loading block index...</source>
         <translation>Blokindex aan het laden...</translation>
     </message>
@@ -1798,6 +1722,26 @@
 </translation>
     </message>
     <message>
+        <location filename="../bitcoinstrings.cpp" line="8"/>
+        <source>Error: Wallet locked, unable to create transaction.</source>
+        <translation type="unfinished"></translation>
+    </message>
+    <message>
+        <location filename="../bitcoinstrings.cpp" line="9"/>
+        <source>Error: This transaction requires a transaction fee of at least %s because of its amount, complexity, or use of recently received funds.</source>
+        <translation type="unfinished"></translation>
+    </message>
+    <message>
+        <location filename="../bitcoinstrings.cpp" line="12"/>
+        <source>Error: Transaction creation failed.</source>
+        <translation type="unfinished">Fout: Aanmaak transactie mislukt</translation>
+    </message>
+    <message>
+        <location filename="../bitcoinstrings.cpp" line="14"/>
+        <source>Error: The transaction was rejected. This might happen if some of the coins in your wallet were already spent, such as if you used a copy of wallet.dat and coins were spent in the copy but not marked as spent here.</source>
+        <translation type="unfinished">Fout: De transactie was afgewezen. Dit kan gebeuren als u eerder uitgegeven munten opnieuw wilt versturen, zoals wanneer u een kopie van uw portemonneebestand (wallet.dat) heeft gebruikt en in de kopie deze munten zijn uitgegeven, maar in de huidige portemonnee deze nog niet als zodanig zijn gemarkeerd.</translation>
+    </message>
+    <message>
         <location filename="../bitcoinstrings.cpp" line="43"/>
         <source>Send command to -server or bitcoind</source>
         <translation>Stuur commando naar -server of bitcoind
@@ -1848,20 +1792,9 @@
 </translation>
     </message>
     <message>
-<<<<<<< HEAD
         <location filename="../bitcoinstrings.cpp" line="68"/>
         <source>Number of seconds to keep misbehaving peers from reconnecting (default: 86400)</source>
         <translation>Aantal seconden dat zich misdragende peers niet opnieuw mogen verbinden (standaard: 86400)</translation>
-=======
-        <location filename="../bitcoinstrings.cpp" line="72"/>
-        <source>Cannot obtain a lock on data directory %s. Bitcoin is probably already running.</source>
-        <translation type="unfinished"></translation>
-    </message>
-    <message>
-        <location filename="../bitcoinstrings.cpp" line="76"/>
-        <source>Error loading addr.dat</source>
-        <translation>Fout bij laden addr.dat</translation>
->>>>>>> 13b0b1cd
     </message>
     <message>
         <location filename="../bitcoinstrings.cpp" line="129"/>
@@ -2011,21 +1944,6 @@
         <location filename="../bitcoinstrings.cpp" line="81"/>
         <source>Output extra debugging information</source>
         <translation>Toon extra debuggingsinformatie</translation>
-    </message>
-    <message>
-        <location filename="../bitcoinstrings.cpp" line="9"/>
-        <source>Error: This transaction requires a transaction fee of at least %s because of its amount, complexity, or use of recently received funds  </source>
-        <translation>Fout: Deze transactie heeft transactiekosten nodig van tenminste %s, vanwege zijn grootte, ingewikkeldheid, of het gebruik van onlangs ontvangen munten </translation>
-    </message>
-    <message>
-        <location filename="../bitcoinstrings.cpp" line="12"/>
-        <source>Error: Transaction creation failed  </source>
-        <translation>Fout: Aanmaak transactie mislukt</translation>
-    </message>
-    <message>
-        <location filename="../bitcoinstrings.cpp" line="14"/>
-        <source>Error: The transaction was rejected.  This might happen if some of the coins in your wallet were already spent, such as if you used a copy of wallet.dat and coins were spent in the copy but not marked as spent here.</source>
-        <translation>Fout: De transactie was afgewezen. Dit kan gebeuren als u eerder uitgegeven munten opnieuw wilt versturen, zoals wanneer u een kopie van uw wallet.dat heeft gebruikt en in de kopie deze munten zijn gemarkeerd als uitgegeven, maar in de huidige nog niet.</translation>
     </message>
     <message>
         <location filename="../bitcoinstrings.cpp" line="13"/>
@@ -2164,11 +2082,6 @@
         <translation>Kan sleutel-pool niet initialiseren</translation>
     </message>
     <message>
-        <location filename="../bitcoinstrings.cpp" line="8"/>
-        <source>Error: Wallet locked, unable to create transaction  </source>
-        <translation>Fout: Portemonnee gesloten, transactie maken niet mogelijk </translation>
-    </message>
-    <message>
         <location filename="../bitcoinstrings.cpp" line="32"/>
         <source>An error occurred while setting up the RPC port %u for listening: %s</source>
         <translation>Er is een fout opgetreden tijdens het opzetten van de inkomende RPC-poort %u: %s</translation>
